---
# This action is synced from https://github.com/prometheus/prometheus
name: golangci-lint
on:
  push:
    paths:
      - "go.sum"
      - "go.mod"
      - "**.go"
      - "scripts/errcheck_excludes.txt"
      - ".github/workflows/golangci-lint.yml"
      - ".golangci.yml"
  pull_request:

permissions:  # added using https://github.com/step-security/secure-repo
  contents: read

jobs:
  golangci:
    permissions:
      contents: read  # for actions/checkout to fetch code
      pull-requests: read  # for golangci/golangci-lint-action to fetch pull requests
    name: lint
    runs-on: ubuntu-latest
    steps:
      - name: Checkout repository
<<<<<<< HEAD
        uses: actions/checkout@8ade135a41bc03ea155e62e844d188df1ea18608 # v4.1.0
      - name: install Go
        uses: actions/setup-go@0a12ed9d6a96ab950c8f026ed9f722fe0da7ef32 # v5.0.2
        with:
          go-version-file: ${{ github.workspace }}/go.mod

=======
        uses: actions/checkout@11bd71901bbe5b1630ceea73d27597364c9af683 # v4.2.2
      - name: Install Go
        uses: actions/setup-go@f111f3307d8850f501ac008e886eec1fd1932a34 # v5.3.0
        with:
          go-version: 1.23.x
>>>>>>> 1e574cf4
      - name: Install snmp_exporter/generator dependencies
        run: sudo apt-get update && sudo apt-get -y install libsnmp-dev
        if: github.repository == 'prometheus/snmp_exporter'

      - name: Lint
<<<<<<< HEAD
        uses: golangci/golangci-lint-action@2226d7cb06a077cd73e56eedd38eecad18e5d837 # v6.5.0
=======
        uses: golangci/golangci-lint-action@ec5d18412c0aeab7936cb16880d708ba2a64e1ae # v6.2.0
>>>>>>> 1e574cf4
        with:
          args: --verbose
          version: v1.63.4<|MERGE_RESOLUTION|>--- conflicted
+++ resolved
@@ -24,30 +24,17 @@
     runs-on: ubuntu-latest
     steps:
       - name: Checkout repository
-<<<<<<< HEAD
-        uses: actions/checkout@8ade135a41bc03ea155e62e844d188df1ea18608 # v4.1.0
-      - name: install Go
-        uses: actions/setup-go@0a12ed9d6a96ab950c8f026ed9f722fe0da7ef32 # v5.0.2
-        with:
-          go-version-file: ${{ github.workspace }}/go.mod
-
-=======
         uses: actions/checkout@11bd71901bbe5b1630ceea73d27597364c9af683 # v4.2.2
       - name: Install Go
         uses: actions/setup-go@f111f3307d8850f501ac008e886eec1fd1932a34 # v5.3.0
         with:
-          go-version: 1.23.x
->>>>>>> 1e574cf4
+          go-version-file: ${{ github.workspace }}/go.mod
       - name: Install snmp_exporter/generator dependencies
         run: sudo apt-get update && sudo apt-get -y install libsnmp-dev
         if: github.repository == 'prometheus/snmp_exporter'
 
       - name: Lint
-<<<<<<< HEAD
         uses: golangci/golangci-lint-action@2226d7cb06a077cd73e56eedd38eecad18e5d837 # v6.5.0
-=======
-        uses: golangci/golangci-lint-action@ec5d18412c0aeab7936cb16880d708ba2a64e1ae # v6.2.0
->>>>>>> 1e574cf4
         with:
           args: --verbose
           version: v1.63.4