--- conflicted
+++ resolved
@@ -44,11 +44,7 @@
 			"slot_current_wal_lsn",
 		),
 		"current wal lsn value",
-<<<<<<< HEAD
-		[]string{"slot_name", "plugin", "slot_type"}, nil,
-=======
-		[]string{"slot_name", "slot_type"}, nil,
->>>>>>> 1e574cf4
+		[]string{"slot_name", "plugin", "slot_type"}, nil,
 	)
 	pgReplicationSlotCurrentFlushDesc = prometheus.NewDesc(
 		prometheus.BuildFQName(
@@ -57,11 +53,7 @@
 			"slot_confirmed_flush_lsn",
 		),
 		"last lsn confirmed flushed to the replication slot",
-<<<<<<< HEAD
-		[]string{"slot_name", "plugin", "slot_type"}, nil,
-=======
-		[]string{"slot_name", "slot_type"}, nil,
->>>>>>> 1e574cf4
+		[]string{"slot_name", "plugin", "slot_type"}, nil,
 	)
 	pgReplicationSlotIsActiveDesc = prometheus.NewDesc(
 		prometheus.BuildFQName(
@@ -70,10 +62,7 @@
 			"slot_is_active",
 		),
 		"whether the replication slot is active or not",
-<<<<<<< HEAD
-		[]string{"slot_name", "plugin", "slot_type"}, nil,
-=======
-		[]string{"slot_name", "slot_type"}, nil,
+		[]string{"slot_name", "plugin", "slot_type"}, nil,
 	)
 	pgReplicationSlotSafeWal = prometheus.NewDesc(
 		prometheus.BuildFQName(
@@ -82,7 +71,7 @@
 			"safe_wal_size_bytes",
 		),
 		"number of bytes that can be written to WAL such that this slot is not in danger of getting in state lost",
-		[]string{"slot_name", "slot_type"}, nil,
+		[]string{"slot_name", "plugin", "slot_type"}, nil,
 	)
 	pgReplicationSlotWalStatus = prometheus.NewDesc(
 		prometheus.BuildFQName(
@@ -92,14 +81,10 @@
 		),
 		"availability of WAL files claimed by this slot",
 		[]string{"slot_name", "slot_type", "wal_status"}, nil,
->>>>>>> 1e574cf4
 	)
 	pgReplicationSlotQuery = `SELECT
 		slot_name,
-<<<<<<< HEAD
 		plugin,
-=======
->>>>>>> 1e574cf4
 		slot_type,
 		CASE WHEN pg_is_in_recovery() THEN
 		    pg_last_wal_receive_lsn() - '0/0'
@@ -141,22 +126,17 @@
 
 	for rows.Next() {
 		var slotName sql.NullString
-<<<<<<< HEAD
 		var plugin sql.NullString
-=======
->>>>>>> 1e574cf4
 		var slotType sql.NullString
 		var walLSN sql.NullFloat64
 		var flushLSN sql.NullFloat64
 		var isActive sql.NullBool
-<<<<<<< HEAD
-		if err := rows.Scan(&slotName, &plugin, &slotType, &walLSN, &flushLSN, &isActive); err != nil {
-=======
 		var safeWalSize sql.NullInt64
 		var walStatus sql.NullString
 
 		r := []any{
 			&slotName,
+			&plugin,
 			&slotType,
 			&walLSN,
 			&flushLSN,
@@ -170,7 +150,6 @@
 
 		err := rows.Scan(r...)
 		if err != nil {
->>>>>>> 1e574cf4
 			return err
 		}
 
@@ -182,13 +161,10 @@
 		if slotName.Valid {
 			slotNameLabel = slotName.String
 		}
-<<<<<<< HEAD
 		pluginLabel := "unknown"
 		if plugin.Valid {
 			pluginLabel = plugin.String
 		}
-=======
->>>>>>> 1e574cf4
 		slotTypeLabel := "unknown"
 		if slotType.Valid {
 			slotTypeLabel = slotType.String
@@ -200,11 +176,7 @@
 		}
 		ch <- prometheus.MustNewConstMetric(
 			pgReplicationSlotCurrentWalDesc,
-<<<<<<< HEAD
 			prometheus.GaugeValue, walLSNMetric, slotNameLabel, pluginLabel, slotTypeLabel,
-=======
-			prometheus.GaugeValue, walLSNMetric, slotNameLabel, slotTypeLabel,
->>>>>>> 1e574cf4
 		)
 		if isActive.Valid && isActive.Bool {
 			var flushLSNMetric float64
@@ -213,20 +185,12 @@
 			}
 			ch <- prometheus.MustNewConstMetric(
 				pgReplicationSlotCurrentFlushDesc,
-<<<<<<< HEAD
 				prometheus.GaugeValue, flushLSNMetric, slotNameLabel, pluginLabel, slotTypeLabel,
-=======
-				prometheus.GaugeValue, flushLSNMetric, slotNameLabel, slotTypeLabel,
->>>>>>> 1e574cf4
 			)
 		}
 		ch <- prometheus.MustNewConstMetric(
 			pgReplicationSlotIsActiveDesc,
-<<<<<<< HEAD
 			prometheus.GaugeValue, isActiveValue, slotNameLabel, pluginLabel, slotTypeLabel,
-=======
-			prometheus.GaugeValue, isActiveValue, slotNameLabel, slotTypeLabel,
->>>>>>> 1e574cf4
 		)
 
 		if safeWalSize.Valid {
