pg_custom_replication_slots:
  master: true
  query: |
    SELECT
      slot_name,
      plugin,
      slot_type,
      active,
      restart_lsn::pg_lsn - '0/0'::pg_lsn AS restart_lsn_bytes,
      confirmed_flush_lsn::pg_lsn - '0/0'::pg_lsn AS confirmed_flush_lsn_bytes
    FROM pg_replication_slots;
  metrics:
    - slot_name:
        usage: "LABEL"
        description: "Name of the replication slot."
    - plugin:
        usage: "LABEL"
        description: "Plugin associated with the replication slot."
    - slot_type:
        usage: "LABEL"
        description: "Type of replication slot (e.g., logical, physical)."
    - active:
        usage: "GAUGE"
        description: "Whether the slot is active (1 for active, 0 for inactive)."
    - restart_lsn_bytes:
        usage: "GAUGE"
        description: "Restart LSN in bytes for the replication slot."
    - confirmed_flush_lsn_bytes:
        usage: "GAUGE"
        description: "Confirmed flush LSN in bytes for the replication slot."

pg_custom_stat_wal_receiver:
  master: true
  query: |
    SELECT
      status,
      sender_host AS primary_host,
      written_lsn::pg_lsn - '0/0'::pg_lsn AS written_lsn_bytes,
      latest_end_lsn::pg_lsn - '0/0'::pg_lsn AS latest_end_lsn_bytes,
      latest_end_lsn::pg_lsn - pg_last_wal_replay_lsn()::pg_lsn AS lag_bytes,
      EXTRACT(EPOCH FROM latest_end_time) AS latest_end_time_seconds,
      EXTRACT(EPOCH FROM (now() - latest_end_time)) AS lag_time_seconds,
      EXTRACT(EPOCH FROM last_msg_send_time) AS last_msg_send_time_seconds,
      EXTRACT(EPOCH FROM last_msg_receipt_time) AS last_msg_receipt_time_seconds
    FROM pg_stat_wal_receiver;
  metrics:
    - status:
        usage: "LABEL"
        description: "WAL receiver's status (e.g., streaming, stopped)."
    - primary_host:
        usage: "LABEL"
        description: "Primary instance host."
    - written_lsn_bytes:
        usage: "GAUGE"
        description: "Bytes of WAL data written by the WAL receiver."
    - latest_end_lsn_bytes:
        usage: "GAUGE"
        description: "Bytes of WAL data received by the WAL receiver."
    - lag_bytes:
        usage: "GAUGE"
        description: "WAL replication lag in bytes."
    - latest_end_time_seconds:
        usage: "GAUGE"
        description: "Timestamp of the latest received WAL segment."
    - lag_time_seconds:
        usage: "GAUGE"
        description: "Replication lag time (difference between now and latest_end_time)."
    - last_msg_send_time_seconds:
        usage: "GAUGE"
        description: "Timestamp of the last message sent in seconds since the epoch."
    - last_msg_receipt_time_seconds:
        usage: "GAUGE"
        description: "Timestamp of the last message received in seconds since the epoch."


pg_custom_database_size_custom:
  master: true
  query: "SELECT pg_database.datname, pg_database_size(pg_database.datname) as bytes FROM pg_database"
  cache_seconds: 30
  metrics:
    - datname:
        usage: "LABEL"
        description: "Name of the database"
    - bytes:
        usage: "GAUGE"
        description: "Disk space used by the database"

<<<<<<< HEAD
=======
pg_custom_replication_wal:
  master: true
  query: |
    SELECT
      pg_last_wal_receive_lsn() AS received_lsn,
      pg_last_wal_replay_lsn() AS replayed_lsn,
      pg_current_wal_lsn() AS current_lsn,
      pg_current_wal_lsn() - pg_last_wal_replay_lsn() AS lag_bytes;
  metrics:
    - received_lsn:
        usage: "GAUGE"
        description: "Last WAL location received by the standby server."
    - replayed_lsn:
        usage: "GAUGE"
        description: "Last WAL location replayed by the standby server."
    - current_lsn:
        usage: "GAUGE"
        description: "Current WAL location on the primary server."
    - lag_bytes:
        usage: "GAUGE"
        description: "Current WAL replication lag in bytes."
>>>>>>> 638ba572

pg_custom_stat_replication:
  master: true
  query: |
    SELECT
      pid,
      usename,
      application_name,
      client_addr,
      state,
      flush_lsn::pg_lsn - '0/0'::pg_lsn AS flush_lsn_bytes,
      write_lsn::pg_lsn - '0/0'::pg_lsn AS write_lsn_bytes,
      replay_lsn::pg_lsn - '0/0'::pg_lsn AS replay_lsn_bytes,
      EXTRACT(EPOCH FROM write_lag) AS write_lag_seconds,
      EXTRACT(EPOCH FROM flush_lag) AS flush_lag_seconds,
      EXTRACT(EPOCH FROM replay_lag) AS replay_lag_seconds,
      sync_state
    FROM pg_stat_replication;
  metrics:
    - pid:
        usage: "LABEL"
        description: "Process ID of the replication connection."
    - usename:
        usage: "LABEL"
        description: "Name of the user connected for replication."
    - application_name:
        usage: "LABEL"
        description: "Application name of the client."
    - client_addr:
        usage: "LABEL"
        description: "Client IP address."
    - state:
        usage: "LABEL"
        description: "State of the replication connection."
    - flush_lsn_bytes:
        usage: "GAUGE"
        description: "Flush LSN in bytes."
    - write_lsn_bytes:
        usage: "GAUGE"
        description: "Write LSN in bytes."
    - replay_lsn_bytes:
        usage: "GAUGE"
        description: "Replay LSN in bytes."
    - write_lag_seconds:
        usage: "GAUGE"
        description: "Write lag in seconds."
    - flush_lag_seconds:
        usage: "GAUGE"
        description: "Flush lag in seconds."
    - replay_lag_seconds:
        usage: "GAUGE"
        description: "Replay lag in seconds."
    - sync_state:
        usage: "LABEL"
        description: "Synchronization state (e.g., async, sync)."

pg_custom_stat_activity_walsender:
  master: true
  query: |
    SELECT
      pid,
      usename,
      application_name,
      client_addr,
      extract(epoch from backend_start) AS backend_start_unix,
      state
    FROM pg_stat_activity
    WHERE backend_type = 'walsender';
  metrics:
    - pid:
        usage: "GAUGE"
        description: "Process ID of the WAL sender"
    - usename:
        usage: "LABEL"
        description: "User name associated with the WAL sender"
    - application_name:
        usage: "LABEL"
        description: "Application name of the WAL sender"
    - client_addr:
        usage: "LABEL"
        description: "Client IP address of the WAL sender"
    - backend_start_unix:
        usage: "GAUGE"
        description: "Start time of the backend as a Unix timestamp"
    - state:
        usage: "LABEL"
        description: "Current state of the WAL sender process"

pg_custom_stat_subscription:
  master: true
  query: "SELECT subid, subname, pid, received_lsn, last_msg_send_time, last_msg_receipt_time FROM pg_stat_subscription;"
  metrics:
    - subid:
        usage: "LABEL"
        description: "Subscription ID"
    - subname:
        usage: "LABEL"
        description: "Subscription Name"
    - pid:
        usage: "GAUGE"
        description: "Process ID of subscription worker"
    - received_lsn:
        usage: "GAUGE"
        description: "Last received LSN"
    - last_msg_send_time:
        usage: "GAUGE"
        description: "Last message sent time"
    - last_msg_receipt_time:
        usage: "GAUGE"
        description: "Last message receipt time"

pg_custom_publication:
  master: true
  query: "SELECT pubname, puballtables, pubinsert, pubupdate, pubdelete FROM pg_publication;"
  metrics:
    - pubname:
        usage: "LABEL"
        description: "Publication Name"
    - puballtables:
        usage: "GAUGE"
        description: "All tables published"
    - pubinsert:
        usage: "GAUGE"
        description: "Insert operations published"
    - pubupdate:
        usage: "GAUGE"
        description: "Update operations published"
    - pubdelete:
        usage: "GAUGE"
        description: "Delete operations published"<|MERGE_RESOLUTION|>--- conflicted
+++ resolved
@@ -85,30 +85,6 @@
         usage: "GAUGE"
         description: "Disk space used by the database"
 
-<<<<<<< HEAD
-=======
-pg_custom_replication_wal:
-  master: true
-  query: |
-    SELECT
-      pg_last_wal_receive_lsn() AS received_lsn,
-      pg_last_wal_replay_lsn() AS replayed_lsn,
-      pg_current_wal_lsn() AS current_lsn,
-      pg_current_wal_lsn() - pg_last_wal_replay_lsn() AS lag_bytes;
-  metrics:
-    - received_lsn:
-        usage: "GAUGE"
-        description: "Last WAL location received by the standby server."
-    - replayed_lsn:
-        usage: "GAUGE"
-        description: "Last WAL location replayed by the standby server."
-    - current_lsn:
-        usage: "GAUGE"
-        description: "Current WAL location on the primary server."
-    - lag_bytes:
-        usage: "GAUGE"
-        description: "Current WAL replication lag in bytes."
->>>>>>> 638ba572
 
 pg_custom_stat_replication:
   master: true
