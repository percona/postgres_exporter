// Copyright 2021 The Prometheus Authors
// Licensed under the Apache License, Version 2.0 (the "License");
// you may not use this file except in compliance with the License.
// You may obtain a copy of the License at
//
// http://www.apache.org/licenses/LICENSE-2.0
//
// Unless required by applicable law or agreed to in writing, software
// distributed under the License is distributed on an "AS IS" BASIS,
// WITHOUT WARRANTIES OR CONDITIONS OF ANY KIND, either express or implied.
// See the License for the specific language governing permissions and
// limitations under the License.

package main

import (
	"context"
	"database/sql"
	"errors"
	"fmt"
	"math"
	"regexp"
	"strings"
	"sync"
	"sync/atomic"
	"time"

	"github.com/blang/semver/v4"
	"github.com/prometheus/client_golang/prometheus"
	"golang.org/x/sync/semaphore"
)

// ColumnUsage should be one of several enum values which describe how a
// queried row is to be converted to a Prometheus metric.
type ColumnUsage int

const (
	// DISCARD ignores a column
	DISCARD ColumnUsage = iota
	// LABEL identifies a column as a label
	LABEL ColumnUsage = iota
	// COUNTER identifies a column as a counter
	COUNTER ColumnUsage = iota
	// GAUGE identifies a column as a gauge
	GAUGE ColumnUsage = iota
	// MAPPEDMETRIC identifies a column as a mapping of text values
	MAPPEDMETRIC ColumnUsage = iota
	// DURATION identifies a column as a text duration (and converted to milliseconds)
	DURATION ColumnUsage = iota
	// HISTOGRAM identifies a column as a histogram
	HISTOGRAM ColumnUsage = iota
)

// UnmarshalYAML implements the yaml.Unmarshaller interface.
func (cu *ColumnUsage) UnmarshalYAML(unmarshal func(interface{}) error) error {
	var value string
	if err := unmarshal(&value); err != nil {
		return err
	}

	columnUsage, err := stringToColumnUsage(value)
	if err != nil {
		return err
	}

	*cu = columnUsage
	return nil
}

// MappingOptions is a copy of ColumnMapping used only for parsing
type MappingOptions struct {
	Usage             string             `yaml:"usage"`
	Description       string             `yaml:"description"`
	Mapping           map[string]float64 `yaml:"metric_mapping"` // Optional column mapping for MAPPEDMETRIC
	SupportedVersions semver.Range       `yaml:"pg_version"`     // Semantic version ranges which are supported. Unsupported columns are not queried (internally converted to DISCARD).
}

// Mapping represents a set of MappingOptions
type Mapping map[string]MappingOptions

// Regex used to get the "short-version" from the postgres version field.
var versionRegex = regexp.MustCompile(`^\w+ ((\d+)(\.\d+)?(\.\d+)?)`)
var lowestSupportedVersion = semver.MustParse("9.1.0")

// Parses the version of postgres into the short version string we can use to
// match behaviors.
func parseVersion(versionString string) (semver.Version, error) {
	submatches := versionRegex.FindStringSubmatch(versionString)
	if len(submatches) > 1 {
		return semver.ParseTolerant(submatches[1])
	}
	return semver.Version{},
		errors.New(fmt.Sprintln("Could not find a postgres version in string:", versionString))
}

// ColumnMapping is the user-friendly representation of a prometheus descriptor map
type ColumnMapping struct {
	usage             ColumnUsage        `yaml:"usage"`
	description       string             `yaml:"description"`
	mapping           map[string]float64 `yaml:"metric_mapping"` // Optional column mapping for MAPPEDMETRIC
	supportedVersions semver.Range       `yaml:"pg_version"`     // Semantic version ranges which are supported. Unsupported columns are not queried (internally converted to DISCARD).
}

// UnmarshalYAML implements yaml.Unmarshaller
func (cm *ColumnMapping) UnmarshalYAML(unmarshal func(interface{}) error) error {
	type plain ColumnMapping
	return unmarshal((*plain)(cm))
}

// intermediateMetricMap holds the partially loaded metric map parsing.
// This is mainly so we can parse cacheSeconds around.
type intermediateMetricMap struct {
	columnMappings map[string]ColumnMapping
	master         bool
	cacheSeconds   uint64
}

// MetricMapNamespace groups metric maps under a shared set of labels.
type MetricMapNamespace struct {
	labels         []string             // Label names for this namespace
	columnMappings map[string]MetricMap // Column mappings in this namespace
	master         bool                 // Call query only for master database
	cacheSeconds   uint64               // Number of seconds this metric namespace can be cached. 0 disables.
}

// MetricMap stores the prometheus metric description which a given column will
// be mapped to by the collector
type MetricMap struct {
	discard    bool                              // Should metric be discarded during mapping?
	histogram  bool                              // Should metric be treated as a histogram?
	vtype      prometheus.ValueType              // Prometheus valuetype
	desc       *prometheus.Desc                  // Prometheus descriptor
	conversion func(interface{}) (float64, bool) // Conversion function to turn PG result into float64
}

// ErrorConnectToServer is a connection to PgSQL server error
type ErrorConnectToServer struct {
	Msg string
}

// Error returns error
func (e *ErrorConnectToServer) Error() string {
	return e.Msg
}

// TODO: revisit this with the semver system
func dumpMaps() {
	// TODO: make this function part of the exporter
	for name, cmap := range builtinMetricMaps {
		query, ok := queryOverrides[name]
		if !ok {
			fmt.Println(name)
		} else {
			for _, queryOverride := range query {
				fmt.Println(name, queryOverride.versionRange, queryOverride.query)
			}
		}

		for column, details := range cmap.columnMappings {
			fmt.Printf("  %-40s %v\n", column, details)
		}
		fmt.Println()
	}
}

var builtinMetricMaps = map[string]intermediateMetricMap{
	"pg_stat_database_conflicts": {
		map[string]ColumnMapping{
			"datid":            {LABEL, "OID of a database", nil, nil},
			"datname":          {LABEL, "Name of this database", nil, nil},
			"confl_tablespace": {COUNTER, "Number of queries in this database that have been canceled due to dropped tablespaces", nil, nil},
			"confl_lock":       {COUNTER, "Number of queries in this database that have been canceled due to lock timeouts", nil, nil},
			"confl_snapshot":   {COUNTER, "Number of queries in this database that have been canceled due to old snapshots", nil, nil},
			"confl_bufferpin":  {COUNTER, "Number of queries in this database that have been canceled due to pinned buffers", nil, nil},
			"confl_deadlock":   {COUNTER, "Number of queries in this database that have been canceled due to deadlocks", nil, nil},
		},
		true,
		0,
	},
	"pg_lock_conflicts": {
		map[string]ColumnMapping{
			"blocking_pid": {LABEL, "PID of blocking session", nil, nil},
			"count":        {GAUGE, "Number of blocked sessions", nil, nil},
		},
		true,
		0,
	},
	"pg_stat_replication": {
		map[string]ColumnMapping{
			"procpid":                  {DISCARD, "Process ID of a WAL sender process", nil, semver.MustParseRange("<9.2.0")},
			"pid":                      {DISCARD, "Process ID of a WAL sender process", nil, semver.MustParseRange(">=9.2.0")},
			"usesysid":                 {DISCARD, "OID of the user logged into this WAL sender process", nil, nil},
			"usename":                  {DISCARD, "Name of the user logged into this WAL sender process", nil, nil},
			"application_name":         {LABEL, "Name of the application that is connected to this WAL sender", nil, nil},
			"client_addr":              {LABEL, "IP address of the client connected to this WAL sender. If this field is null, it indicates that the client is connected via a Unix socket on the server machine.", nil, nil},
			"client_hostname":          {DISCARD, "Host name of the connected client, as reported by a reverse DNS lookup of client_addr. This field will only be non-null for IP connections, and only when log_hostname is enabled.", nil, nil},
			"client_port":              {DISCARD, "TCP port number that the client is using for communication with this WAL sender, or -1 if a Unix socket is used", nil, nil},
			"backend_start":            {DISCARD, "with time zone	Time when this process was started, i.e., when the client connected to this WAL sender", nil, nil},
			"backend_xmin":             {DISCARD, "The current backend's xmin horizon.", nil, nil},
			"state":                    {LABEL, "Current WAL sender state", nil, nil},
			"sent_location":            {DISCARD, "Last transaction log position sent on this connection", nil, semver.MustParseRange("<10.0.0")},
			"write_location":           {DISCARD, "Last transaction log position written to disk by this standby server", nil, semver.MustParseRange("<10.0.0")},
			"flush_location":           {DISCARD, "Last transaction log position flushed to disk by this standby server", nil, semver.MustParseRange("<10.0.0")},
			"replay_location":          {DISCARD, "Last transaction log position replayed into the database on this standby server", nil, semver.MustParseRange("<10.0.0")},
			"sent_lsn":                 {DISCARD, "Last transaction log position sent on this connection", nil, semver.MustParseRange(">=10.0.0")},
			"write_lsn":                {DISCARD, "Last transaction log position written to disk by this standby server", nil, semver.MustParseRange(">=10.0.0")},
			"flush_lsn":                {DISCARD, "Last transaction log position flushed to disk by this standby server", nil, semver.MustParseRange(">=10.0.0")},
			"replay_lsn":               {DISCARD, "Last transaction log position replayed into the database on this standby server", nil, semver.MustParseRange(">=10.0.0")},
			"sync_priority":            {DISCARD, "Priority of this standby server for being chosen as the synchronous standby", nil, nil},
			"sync_state":               {DISCARD, "Synchronous state of this standby server", nil, nil},
			"slot_name":                {LABEL, "A unique, cluster-wide identifier for the replication slot", nil, semver.MustParseRange(">=9.2.0")},
			"plugin":                   {DISCARD, "The base name of the shared object containing the output plugin this logical slot is using, or null for physical slots", nil, nil},
			"slot_type":                {DISCARD, "The slot type - physical or logical", nil, nil},
			"datoid":                   {DISCARD, "The OID of the database this slot is associated with, or null. Only logical slots have an associated database", nil, nil},
			"database":                 {DISCARD, "The name of the database this slot is associated with, or null. Only logical slots have an associated database", nil, nil},
			"active":                   {DISCARD, "True if this slot is currently actively being used", nil, nil},
			"active_pid":               {DISCARD, "Process ID of a WAL sender process", nil, nil},
			"xmin":                     {DISCARD, "The oldest transaction that this slot needs the database to retain. VACUUM cannot remove tuples deleted by any later transaction", nil, nil},
			"catalog_xmin":             {DISCARD, "The oldest transaction affecting the system catalogs that this slot needs the database to retain. VACUUM cannot remove catalog tuples deleted by any later transaction", nil, nil},
			"restart_lsn":              {DISCARD, "The address (LSN) of oldest WAL which still might be required by the consumer of this slot and thus won't be automatically removed during checkpoints", nil, nil},
			"pg_current_xlog_location": {DISCARD, "pg_current_xlog_location", nil, nil},
			"pg_current_wal_lsn":       {DISCARD, "pg_current_xlog_location", nil, semver.MustParseRange(">=10.0.0")},
			"pg_current_wal_lsn_bytes": {GAUGE, "WAL position in bytes", nil, semver.MustParseRange(">=10.0.0")},
			"pg_xlog_location_diff":    {GAUGE, "Lag in bytes between master and slave", nil, semver.MustParseRange(">=9.2.0 <10.0.0")},
			"pg_wal_lsn_diff":          {GAUGE, "Lag in bytes between master and slave", nil, semver.MustParseRange(">=10.0.0")},
			"confirmed_flush_lsn":      {DISCARD, "LSN position a consumer of a slot has confirmed flushing the data received", nil, nil},
			"write_lag":                {DISCARD, "Time elapsed between flushing recent WAL locally and receiving notification that this standby server has written it (but not yet flushed it or applied it). This can be used to gauge the delay that synchronous_commit level remote_write incurred while committing if this server was configured as a synchronous standby.", nil, semver.MustParseRange(">=10.0.0")},
			"flush_lag":                {DISCARD, "Time elapsed between flushing recent WAL locally and receiving notification that this standby server has written and flushed it (but not yet applied it). This can be used to gauge the delay that synchronous_commit level remote_flush incurred while committing if this server was configured as a synchronous standby.", nil, semver.MustParseRange(">=10.0.0")},
			"replay_lag":               {DISCARD, "Time elapsed between flushing recent WAL locally and receiving notification that this standby server has written, flushed and applied it. This can be used to gauge the delay that synchronous_commit level remote_apply incurred while committing if this server was configured as a synchronous standby.", nil, semver.MustParseRange(">=10.0.0")},
		},
		true,
		0,
	},
	"pg_replication_slots": {
		map[string]ColumnMapping{
			"slot_name":       {LABEL, "Name of the replication slot", nil, nil},
			"database":        {LABEL, "Name of the database", nil, nil},
			"active":          {GAUGE, "Flag indicating if the slot is active", nil, nil},
			"pg_wal_lsn_diff": {GAUGE, "Replication lag in bytes", nil, nil},
		},
		true,
		0,
	},
	"pg_stat_archiver": {
		map[string]ColumnMapping{
			"archived_count":     {COUNTER, "Number of WAL files that have been successfully archived", nil, nil},
			"last_archived_wal":  {DISCARD, "Name of the last WAL file successfully archived", nil, nil},
			"last_archived_time": {DISCARD, "Time of the last successful archive operation", nil, nil},
			"failed_count":       {COUNTER, "Number of failed attempts for archiving WAL files", nil, nil},
			"last_failed_wal":    {DISCARD, "Name of the WAL file of the last failed archival operation", nil, nil},
			"last_failed_time":   {DISCARD, "Time of the last failed archival operation", nil, nil},
			"stats_reset":        {DISCARD, "Time at which these statistics were last reset", nil, nil},
			"last_archive_age":   {GAUGE, "Time in seconds since last WAL segment was successfully archived", nil, nil},
		},
		true,
		0,
	},
	"pg_stat_activity": {
		map[string]ColumnMapping{
			"datname":          {LABEL, "Name of this database", nil, nil},
			"state":            {LABEL, "connection state", nil, semver.MustParseRange(">=9.2.0")},
<<<<<<< HEAD
			"usename":          {LABEL, "Name of the user logged into this backend", nil, nil},
			"application_name": {LABEL, "Name of the application that is connected to this backend", nil, nil},
=======
			"usename":          {LABEL, "connection usename", nil, nil},
			"application_name": {LABEL, "connection application_name", nil, nil},
			"backend_type":     {LABEL, "connection backend_type", nil, nil},
			"wait_event_type":  {LABEL, "connection wait_event_type", nil, nil},
			"wait_event":       {LABEL, "connection wait_event", nil, nil},
>>>>>>> 1e574cf4
			"count":            {GAUGE, "number of connections in this state", nil, nil},
			"max_tx_duration":  {GAUGE, "max duration in seconds any active transaction has been running", nil, nil},
		},
		true,
		0,
	},
}

// Turn the MetricMap column mapping into a prometheus descriptor mapping.
func makeDescMap(pgVersion semver.Version, serverLabels prometheus.Labels, metricMaps map[string]intermediateMetricMap) map[string]MetricMapNamespace {
	var metricMap = make(map[string]MetricMapNamespace)

	for namespace, intermediateMappings := range metricMaps {
		thisMap := make(map[string]MetricMap)

		namespace = strings.Replace(namespace, "pg", *metricPrefix, 1)

		// Get the constant labels
		var variableLabels []string
		for columnName, columnMapping := range intermediateMappings.columnMappings {
			if columnMapping.usage == LABEL {
				variableLabels = append(variableLabels, columnName)
			}
		}

		for columnName, columnMapping := range intermediateMappings.columnMappings {
			// Check column version compatibility for the current map
			// Force to discard if not compatible.
			if columnMapping.supportedVersions != nil {
				if !columnMapping.supportedVersions(pgVersion) {
					// It's very useful to be able to see what columns are being
					// rejected.
					logger.Debug("Column is being forced to discard due to version incompatibility", "column", columnName)
					thisMap[columnName] = MetricMap{
						discard: true,
						conversion: func(_ interface{}) (float64, bool) {
							return math.NaN(), true
						},
					}
					continue
				}
			}

			// Determine how to convert the column based on its usage.
			// nolint: dupl
			switch columnMapping.usage {
			case DISCARD, LABEL:
				thisMap[columnName] = MetricMap{
					discard: true,
					conversion: func(_ interface{}) (float64, bool) {
						return math.NaN(), true
					},
				}
			case COUNTER:
				thisMap[columnName] = MetricMap{
					vtype: prometheus.CounterValue,
					desc:  prometheus.NewDesc(fmt.Sprintf("%s_%s", namespace, columnName), columnMapping.description, variableLabels, serverLabels),
					conversion: func(in interface{}) (float64, bool) {
						return dbToFloat64(in)
					},
				}
			case GAUGE:
				thisMap[columnName] = MetricMap{
					vtype: prometheus.GaugeValue,
					desc:  prometheus.NewDesc(fmt.Sprintf("%s_%s", namespace, columnName), columnMapping.description, variableLabels, serverLabels),
					conversion: func(in interface{}) (float64, bool) {
						return dbToFloat64(in)
					},
				}
			case HISTOGRAM:
				thisMap[columnName] = MetricMap{
					histogram: true,
					vtype:     prometheus.UntypedValue,
					desc:      prometheus.NewDesc(fmt.Sprintf("%s_%s", namespace, columnName), columnMapping.description, variableLabels, serverLabels),
					conversion: func(in interface{}) (float64, bool) {
						return dbToFloat64(in)
					},
				}
				thisMap[columnName+"_bucket"] = MetricMap{
					histogram: true,
					discard:   true,
				}
				thisMap[columnName+"_sum"] = MetricMap{
					histogram: true,
					discard:   true,
				}
				thisMap[columnName+"_count"] = MetricMap{
					histogram: true,
					discard:   true,
				}
			case MAPPEDMETRIC:
				thisMap[columnName] = MetricMap{
					vtype: prometheus.GaugeValue,
					desc:  prometheus.NewDesc(fmt.Sprintf("%s_%s", namespace, columnName), columnMapping.description, variableLabels, serverLabels),
					conversion: func(in interface{}) (float64, bool) {
						text, ok := in.(string)
						if !ok {
							return math.NaN(), false
						}

						val, ok := columnMapping.mapping[text]
						if !ok {
							return math.NaN(), false
						}
						return val, true
					},
				}
			case DURATION:
				thisMap[columnName] = MetricMap{
					vtype: prometheus.GaugeValue,
					desc:  prometheus.NewDesc(fmt.Sprintf("%s_%s_milliseconds", namespace, columnName), columnMapping.description, variableLabels, serverLabels),
					conversion: func(in interface{}) (float64, bool) {
						var durationString string
						switch t := in.(type) {
						case []byte:
							durationString = string(t)
						case string:
							durationString = t
						default:
							logger.Error("Duration conversion metric was not a string")
							return math.NaN(), false
						}

						if durationString == "-1" {
							return math.NaN(), false
						}

						d, err := time.ParseDuration(durationString)
						if err != nil {
							logger.Error("Failed converting result to metric", "column", columnName, "in", in, "err", err)
							return math.NaN(), false
						}
						return float64(d / time.Millisecond), true
					},
				}
			}
		}

		metricMap[namespace] = MetricMapNamespace{variableLabels, thisMap, intermediateMappings.master, intermediateMappings.cacheSeconds}
	}

	return metricMap
}

type cachedMetrics struct {
	metrics    []prometheus.Metric
	lastScrape time.Time
}

// Exporter collects Postgres metrics. It implements prometheus.Collector.
type Exporter struct {
	collectorName     string
	userQueriesPath   map[MetricResolution]string
	resolutionEnabled MetricResolution
	enabled           bool

	// Holds a reference to the build in column mappings. Currently this is for testing purposes
	// only, since it just points to the global.
	builtinMetricMaps map[string]intermediateMetricMap

	disableDefaultMetrics, disableSettingsMetrics, autoDiscoverDatabases bool

	excludeDatabases []string
	includeDatabases []string
	dsn              []string
	constantLabels   prometheus.Labels
	duration         prometheus.Gauge
	error            prometheus.Gauge
	psqlUp           prometheus.Gauge
	userQueriesError *prometheus.GaugeVec
	totalScrapes     prometheus.Counter

	// servers are used to allow re-using the DB connection between scrapes.
	// servers contains metrics map and query overrides.
	// servers *Servers

	connSema  *semaphore.Weighted
	ctx       context.Context
	masterDSN string
}

// ExporterOpt configures Exporter.
type ExporterOpt func(*Exporter)

// DisableDefaultMetrics configures default metrics export.
func DisableDefaultMetrics(b bool) ExporterOpt {
	return func(e *Exporter) {
		e.disableDefaultMetrics = b
	}
}

// CollectorName configures collector name.
func CollectorName(name string) ExporterOpt {
	return func(e *Exporter) {
		e.collectorName = name
	}
}

// WithUserQueriesEnabled enables user's queries.
func WithUserQueriesEnabled(p MetricResolution) ExporterOpt {
	return func(e *Exporter) {
		e.resolutionEnabled = p
	}
}

// WithUserQueriesEnabled enables user's queries.
func WithEnabled(p bool) ExporterOpt {
	return func(e *Exporter) {
		e.enabled = p
	}
}

// WithContext sets context for the exporter.
func WithContext(ctx context.Context) ExporterOpt {
	return func(e *Exporter) {
		e.ctx = ctx
	}
}

// WithConnectionsSemaphore sets the semaphore for limiting the number of connections to the database instance.
func WithConnectionsSemaphore(sem *semaphore.Weighted) ExporterOpt {
	return func(e *Exporter) {
		e.connSema = sem
	}
}

// DisableSettingsMetrics configures pg_settings export.
func DisableSettingsMetrics(b bool) ExporterOpt {
	return func(e *Exporter) {
		e.disableSettingsMetrics = b
	}
}

// AutoDiscoverDatabases allows scraping all databases on a database server.
func AutoDiscoverDatabases(b bool) ExporterOpt {
	return func(e *Exporter) {
		e.autoDiscoverDatabases = b
	}
}

// ExcludeDatabases allows to filter out result from AutoDiscoverDatabases
func ExcludeDatabases(s []string) ExporterOpt {
	return func(e *Exporter) {
		e.excludeDatabases = s
	}
}

// IncludeDatabases allows to filter result from AutoDiscoverDatabases
func IncludeDatabases(s string) ExporterOpt {
	return func(e *Exporter) {
		if len(s) > 0 {
			e.includeDatabases = strings.Split(s, ",")
		}
	}
}

// WithUserQueriesPath configures user's queries path.
func WithUserQueriesPath(p map[MetricResolution]string) ExporterOpt {
	return func(e *Exporter) {
		e.userQueriesPath = p
	}
}

// WithConstantLabels configures constant labels.
func WithConstantLabels(s string) ExporterOpt {
	return func(e *Exporter) {
		e.constantLabels = parseConstLabels(s)
		if e.collectorName != "" {
			e.constantLabels["collector"] = e.collectorName
		} else {
			e.constantLabels["collector"] = "exporter"
		}
	}
}

func parseConstLabels(s string) prometheus.Labels {
	labels := make(prometheus.Labels)

	s = strings.TrimSpace(s)
	if len(s) == 0 {
		return labels
	}

	parts := strings.Split(s, ",")
	for _, p := range parts {
		keyValue := strings.Split(strings.TrimSpace(p), "=")
		if len(keyValue) != 2 {
			logger.Error(`Wrong constant labels format, should be "key=value"`, "input", p)
			continue
		}
		key := strings.TrimSpace(keyValue[0])
		value := strings.TrimSpace(keyValue[1])
		if key == "" || value == "" {
			continue
		}
		labels[key] = value
	}

	return labels
}

// NewExporter returns a new PostgreSQL exporter for the provided DSN.
func NewExporter(dsn []string, opts ...ExporterOpt) *Exporter {
	e := &Exporter{
		dsn:               dsn,
		builtinMetricMaps: builtinMetricMaps,
		enabled:           true,
		ctx:               context.Background(),
	}

	for _, opt := range opts {
		opt(e)
	}

	e.setupInternalMetrics()
	// e.servers = NewServers(ServerWithLabels(e.constantLabels))

	return e
}

// GetServer returns a new Server instance for the provided DSN.
func (e *Exporter) GetServer(dsn string, opts ...ServerOpt) (*Server, error) {
	var err error
	errCount := 0 // start at zero because we increment before doing work
	retries := 1
	var server *Server
	for {
		if errCount++; errCount > retries {
			return nil, err
		}

		server, err = NewServer(dsn, opts...)
		if err != nil {
			time.Sleep(time.Duration(errCount) * time.Second)
			continue
		}

		if err = server.Ping(); err != nil {
			server.Close()
			time.Sleep(time.Duration(errCount) * time.Second)
			continue
		}
		break
	}
	return server, nil
}

func (e *Exporter) setupInternalMetrics() {
	e.duration = prometheus.NewGauge(prometheus.GaugeOpts{
		Namespace:   namespace,
		Subsystem:   exporter,
		Name:        "last_scrape_duration_seconds",
		Help:        "Duration of the last scrape of metrics from PostgreSQL.",
		ConstLabels: e.constantLabels,
	})
	e.totalScrapes = prometheus.NewCounter(prometheus.CounterOpts{
		Namespace:   namespace,
		Subsystem:   exporter,
		Name:        "scrapes_total",
		Help:        "Total number of times PostgreSQL was scraped for metrics.",
		ConstLabels: e.constantLabels,
	})
	e.error = prometheus.NewGauge(prometheus.GaugeOpts{
		Namespace:   namespace,
		Subsystem:   exporter,
		Name:        "last_scrape_error",
		Help:        "Whether the last scrape of metrics from PostgreSQL resulted in an error (1 for error, 0 for success).",
		ConstLabels: e.constantLabels,
	})
	e.psqlUp = prometheus.NewGauge(prometheus.GaugeOpts{
		Namespace:   namespace,
		Name:        "up",
		Help:        "Whether the last scrape of metrics from PostgreSQL was able to connect to the server (1 for yes, 0 for no).",
		ConstLabels: e.constantLabels,
	})
	e.userQueriesError = prometheus.NewGaugeVec(prometheus.GaugeOpts{
		Namespace:   namespace,
		Subsystem:   exporter,
		Name:        "user_queries_load_error",
		Help:        "Whether the user queries file was loaded and parsed successfully (1 for error, 0 for success).",
		ConstLabels: e.constantLabels,
	}, []string{"filename", "hashsum"})
}

// Describe implements prometheus.Collector.
func (e *Exporter) Describe(ch chan<- *prometheus.Desc) {
}

// Collect implements prometheus.Collector.
func (e *Exporter) Collect(ch chan<- prometheus.Metric) {
	if !e.enabled {
		return
	}
	e.scrape(ch)

	ch <- e.duration
	ch <- e.totalScrapes
	ch <- e.error
	ch <- e.psqlUp
	e.userQueriesError.Collect(ch)
}

func newDesc(subsystem, name, help string, labels prometheus.Labels) *prometheus.Desc {
	return prometheus.NewDesc(
		prometheus.BuildFQName(namespace, subsystem, name),
		help, nil, labels,
	)
}

func checkPostgresVersion(db *sql.DB, server string) (semver.Version, string, error) {
	logger.Debug("Querying PostgreSQL version", "server", server)
	versionRow := db.QueryRow("SELECT version();")
	var versionString string
	err := versionRow.Scan(&versionString)
	if err != nil {
		return semver.Version{}, "", fmt.Errorf("Error scanning version string on %q: %v", server, err)
	}
	semanticVersion, err := parseVersion(versionString)
	if err != nil {
		return semver.Version{}, "", fmt.Errorf("Error parsing version string on %q: %v", server, err)
	}

	return semanticVersion, versionString, nil
}

// Check and update the exporters query maps if the version has changed.
func (e *Exporter) checkMapVersions(ch chan<- prometheus.Metric, server *Server) error {
	semanticVersion, versionString, err := checkPostgresVersion(server.db, server.String())
	if err != nil {
		return fmt.Errorf("Error fetching version string on %q: %v", server, err)
	}

	if !e.disableDefaultMetrics && semanticVersion.LT(lowestSupportedVersion) {
		logger.Warn("PostgreSQL version is lower than our lowest supported version", "server", server, "version", semanticVersion, "lowest_supported_version", lowestSupportedVersion)
	}

	// Check if semantic version changed and recalculate maps if needed.
<<<<<<< HEAD
	// if semanticVersion.NE(server.lastMapVersion[e.resolutionEnabled]) || server.metricMap == nil {
	//	level.Info(logger).Log("msg", "Semantic version changed", "server", server, "from", server.lastMapVersion[e.resolutionEnabled], "to", semanticVersion)
	server.mappingMtx.Lock()

	// Get Default Metrics only for master database
	if !e.disableDefaultMetrics && server.master {
		server.metricMap = makeDescMap(semanticVersion, server.labels, e.builtinMetricMaps)
		server.queryOverrides = makeQueryOverrideMap(semanticVersion, queryOverrides)
	} else {
		server.metricMap = make(map[string]MetricMapNamespace)
		server.queryOverrides = make(map[string]string)
	}

	// server.lastMapVersion[e.resolutionEnabled] = semanticVersion
=======
	if semanticVersion.NE(server.lastMapVersion) || server.metricMap == nil {
		logger.Info("Semantic version changed", "server", server, "from", server.lastMapVersion, "to", semanticVersion)
		server.mappingMtx.Lock()

		// Get Default Metrics only for master database
		if !e.disableDefaultMetrics && server.master {
			server.metricMap = makeDescMap(semanticVersion, server.labels, e.builtinMetricMaps)
			server.queryOverrides = makeQueryOverrideMap(semanticVersion, queryOverrides)
		} else {
			server.metricMap = make(map[string]MetricMapNamespace)
			server.queryOverrides = make(map[string]string)
		}

		server.lastMapVersion = semanticVersion

		if e.userQueriesPath != "" {
			// Clear the metric while a reload is happening
			e.userQueriesError.Reset()

			// Calculate the hashsum of the useQueries
			userQueriesData, err := os.ReadFile(e.userQueriesPath)
			if err != nil {
				logger.Error("Failed to reload user queries", "path", e.userQueriesPath, "err", err)
				e.userQueriesError.WithLabelValues(e.userQueriesPath, "").Set(1)
			} else {
				hashsumStr := fmt.Sprintf("%x", sha256.Sum256(userQueriesData))

				if err := addQueries(userQueriesData, semanticVersion, server); err != nil {
					logger.Error("Failed to reload user queries", "path", e.userQueriesPath, "err", err)
					e.userQueriesError.WithLabelValues(e.userQueriesPath, hashsumStr).Set(1)
				} else {
					// Mark user queries as successfully loaded
					e.userQueriesError.WithLabelValues(e.userQueriesPath, hashsumStr).Set(0)
				}
			}
		}
>>>>>>> 1e574cf4

	if e.userQueriesPath[HR] != "" || e.userQueriesPath[MR] != "" || e.userQueriesPath[LR] != "" {
		// Clear the metric while reload
		e.userQueriesError.Reset()
	}

	e.loadCustomQueries(e.resolutionEnabled, semanticVersion, server)

	server.mappingMtx.Unlock()

	// Output the version as a special metric only for master database
	versionDesc := prometheus.NewDesc(fmt.Sprintf("%s_%s", namespace, staticLabelName),
		"Version string as reported by postgres", []string{"version", "short_version"}, server.labels)

	if !e.disableDefaultMetrics && server.master {
		ch <- prometheus.MustNewConstMetric(versionDesc,
			prometheus.UntypedValue, 1, versionString, semanticVersion.String())
	}
	return nil
}

func (e *Exporter) scrape(ch chan<- prometheus.Metric) {
	defer func(begun time.Time) {
		e.duration.Set(time.Since(begun).Seconds())
	}(time.Now())

	e.totalScrapes.Inc()

	dsns := e.dsn
	if e.autoDiscoverDatabases {
		dsns = e.discoverDatabaseDSNs()
	}

	var errorsCount atomic.Int32
	var connectionErrorsCount atomic.Int32
	var wg sync.WaitGroup

	for _, dsn := range dsns {
		dsn := dsn
		wg.Add(1)
		go func() {
			defer wg.Done()

			if e.connSema != nil {
				if err := e.connSema.Acquire(e.ctx, 1); err != nil {
					level.Warn(logger).Log("msg", "Failed to acquire semaphore", "err", err)
					return
				}
				defer e.connSema.Release(1)
			}
			if err := e.scrapeDSN(ch, dsn); err != nil {
				errorsCount.Add(1)

<<<<<<< HEAD
				level.Error(logger).Log("err", err)
=======
			logger.Error("error scraping dsn", "err", err, "dsn", loggableDSN(dsn))
>>>>>>> 1e574cf4

				if _, ok := err.(*ErrorConnectToServer); ok {
					connectionErrorsCount.Add(1)
				}
			}
		}()
	}

	wg.Wait()

	switch {
	case int(connectionErrorsCount.Load()) >= len(dsns):
		e.psqlUp.Set(0)
	default:
		e.psqlUp.Set(1) // Didn't fail, can mark connection as up for this scrape.
	}

	switch errorsCount.Load() {
	case 0:
		e.error.Set(0)
	default:
		e.error.Set(1)
	}
}<|MERGE_RESOLUTION|>--- conflicted
+++ resolved
@@ -259,16 +259,11 @@
 		map[string]ColumnMapping{
 			"datname":          {LABEL, "Name of this database", nil, nil},
 			"state":            {LABEL, "connection state", nil, semver.MustParseRange(">=9.2.0")},
-<<<<<<< HEAD
 			"usename":          {LABEL, "Name of the user logged into this backend", nil, nil},
 			"application_name": {LABEL, "Name of the application that is connected to this backend", nil, nil},
-=======
-			"usename":          {LABEL, "connection usename", nil, nil},
-			"application_name": {LABEL, "connection application_name", nil, nil},
 			"backend_type":     {LABEL, "connection backend_type", nil, nil},
 			"wait_event_type":  {LABEL, "connection wait_event_type", nil, nil},
 			"wait_event":       {LABEL, "connection wait_event", nil, nil},
->>>>>>> 1e574cf4
 			"count":            {GAUGE, "number of connections in this state", nil, nil},
 			"max_tx_duration":  {GAUGE, "max duration in seconds any active transaction has been running", nil, nil},
 		},
@@ -706,7 +701,6 @@
 	}
 
 	// Check if semantic version changed and recalculate maps if needed.
-<<<<<<< HEAD
 	// if semanticVersion.NE(server.lastMapVersion[e.resolutionEnabled]) || server.metricMap == nil {
 	//	level.Info(logger).Log("msg", "Semantic version changed", "server", server, "from", server.lastMapVersion[e.resolutionEnabled], "to", semanticVersion)
 	server.mappingMtx.Lock()
@@ -721,44 +715,6 @@
 	}
 
 	// server.lastMapVersion[e.resolutionEnabled] = semanticVersion
-=======
-	if semanticVersion.NE(server.lastMapVersion) || server.metricMap == nil {
-		logger.Info("Semantic version changed", "server", server, "from", server.lastMapVersion, "to", semanticVersion)
-		server.mappingMtx.Lock()
-
-		// Get Default Metrics only for master database
-		if !e.disableDefaultMetrics && server.master {
-			server.metricMap = makeDescMap(semanticVersion, server.labels, e.builtinMetricMaps)
-			server.queryOverrides = makeQueryOverrideMap(semanticVersion, queryOverrides)
-		} else {
-			server.metricMap = make(map[string]MetricMapNamespace)
-			server.queryOverrides = make(map[string]string)
-		}
-
-		server.lastMapVersion = semanticVersion
-
-		if e.userQueriesPath != "" {
-			// Clear the metric while a reload is happening
-			e.userQueriesError.Reset()
-
-			// Calculate the hashsum of the useQueries
-			userQueriesData, err := os.ReadFile(e.userQueriesPath)
-			if err != nil {
-				logger.Error("Failed to reload user queries", "path", e.userQueriesPath, "err", err)
-				e.userQueriesError.WithLabelValues(e.userQueriesPath, "").Set(1)
-			} else {
-				hashsumStr := fmt.Sprintf("%x", sha256.Sum256(userQueriesData))
-
-				if err := addQueries(userQueriesData, semanticVersion, server); err != nil {
-					logger.Error("Failed to reload user queries", "path", e.userQueriesPath, "err", err)
-					e.userQueriesError.WithLabelValues(e.userQueriesPath, hashsumStr).Set(1)
-				} else {
-					// Mark user queries as successfully loaded
-					e.userQueriesError.WithLabelValues(e.userQueriesPath, hashsumStr).Set(0)
-				}
-			}
-		}
->>>>>>> 1e574cf4
 
 	if e.userQueriesPath[HR] != "" || e.userQueriesPath[MR] != "" || e.userQueriesPath[LR] != "" {
 		// Clear the metric while reload
@@ -804,7 +760,7 @@
 
 			if e.connSema != nil {
 				if err := e.connSema.Acquire(e.ctx, 1); err != nil {
-					level.Warn(logger).Log("msg", "Failed to acquire semaphore", "err", err)
+					logger.Warn("Failed to acquire semaphore", "err", err)
 					return
 				}
 				defer e.connSema.Release(1)
@@ -812,11 +768,7 @@
 			if err := e.scrapeDSN(ch, dsn); err != nil {
 				errorsCount.Add(1)
 
-<<<<<<< HEAD
-				level.Error(logger).Log("err", err)
-=======
-			logger.Error("error scraping dsn", "err", err, "dsn", loggableDSN(dsn))
->>>>>>> 1e574cf4
+				logger.Error("error scraping dsn", "err", err, "dsn", loggableDSN(dsn))
 
 				if _, ok := err.(*ErrorConnectToServer); ok {
 					connectionErrorsCount.Add(1)
