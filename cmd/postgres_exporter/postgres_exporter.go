package main

import (
	"crypto/sha256"
	"database/sql"
	"errors"
	"flag"
	"fmt"
	"io/ioutil"
	"math"
	"net/url"
	"os"
	"regexp"
	"strconv"
	"sync"
	"time"

	"github.com/blang/semver"
<<<<<<< HEAD
	_ "github.com/lib/pq"
	"gopkg.in/yaml.v2"

	"github.com/prometheus/client_golang/prometheus"
	"github.com/prometheus/client_golang/prometheus/promhttp"
	"github.com/prometheus/common/log"
	"github.com/prometheus/common/version"

	"strings"
=======
	"github.com/lib/pq"
	"github.com/prometheus/client_golang/prometheus"
	"github.com/prometheus/client_golang/prometheus/promhttp"
	"github.com/prometheus/common/log"
	"gopkg.in/alecthomas/kingpin.v2"
	"gopkg.in/yaml.v2"
)
>>>>>>> 5f3a711e

	"github.com/percona/exporter_shared"
)

var (
<<<<<<< HEAD
	showVersion = flag.Bool(
		"version", false,
		"Print version information.",
	)
	listenAddress = flag.String(
		"web.listen-address", getStringEnv("PG_EXPORTER_WEB_LISTEN_ADDRESS", ":9184"),
		"Address to listen on for web interface and telemetry.",
	)
	metricsPath = flag.String(
		"web.telemetry-path", getStringEnv("PG_EXPORTER_WEB_TELEMETRY_PATH", "/metrics"),
		"Path under which to expose metrics.",
	)
	disableDefaultMetrics = flag.Bool(
		"disable-default-metrics", getBoolEnv("PG_EXPORTER_DISABLE_DEFAULT_METRICS", false),
		"Do not include default metrics.",
	)
	queriesPath = flag.String(
		"extend.query-path", getStringEnv("PG_EXPORTER_EXTEND_QUERY_PATH", ""),
		"Path to custom queries to run.",
	)
	onlyDumpMaps = flag.Bool(
		"dumpmaps", false,
		"Do not run, simply dump the maps.",
	)
=======
	listenAddress          = kingpin.Flag("web.listen-address", "Address to listen on for web interface and telemetry.").Default(":9187").Envar("PG_EXPORTER_WEB_LISTEN_ADDRESS").String()
	metricPath             = kingpin.Flag("web.telemetry-path", "Path under which to expose metrics.").Default("/metrics").Envar("PG_EXPORTER_WEB_TELEMETRY_PATH").String()
	disableDefaultMetrics  = kingpin.Flag("disable-default-metrics", "Do not include default metrics.").Default("false").Envar("PG_EXPORTER_DISABLE_DEFAULT_METRICS").Bool()
	disableSettingsMetrics = kingpin.Flag("disable-settings-metrics", "Do not include pg_settings metrics.").Default("false").Envar("PG_EXPORTER_DISABLE_SETTINGS_METRICS").Bool()
	autoDiscoverDatabases  = kingpin.Flag("auto-discover-databases", "Whether to discover the databases on a server dynamically.").Default("false").Envar("PG_EXPORTER_AUTO_DISCOVER_DATABASES").Bool()
	queriesPath            = kingpin.Flag("extend.query-path", "Path to custom queries to run.").Default("").Envar("PG_EXPORTER_EXTEND_QUERY_PATH").String()
	onlyDumpMaps           = kingpin.Flag("dumpmaps", "Do not run, simply dump the maps.").Bool()
	constantLabelsList     = kingpin.Flag("constantLabels", "A list of label=value separated by comma(,).").Default("").Envar("PG_EXPORTER_CONSTANT_LABELS").String()
>>>>>>> 5f3a711e
)

// Metric name parts.
const (
	// Namespace for all metrics.
	namespace = "pg"
	// Subsystems.
	exporter = "exporter"
	// Metric label used for static string data thats handy to send to Prometheus
	// e.g. version
	staticLabelName = "static"
	// Metric label used for server identification.
	serverLabelName = "server"
)

func init() {
	prometheus.MustRegister(version.NewCollector("postgres_exporter"))
}

// ColumnUsage should be one of several enum values which describe how a
// queried row is to be converted to a Prometheus metric.
type ColumnUsage int

// nolint: golint
const (
	DISCARD      ColumnUsage = iota // Ignore this column
	LABEL        ColumnUsage = iota // Use this column as a label
	COUNTER      ColumnUsage = iota // Use this column as a counter
	GAUGE        ColumnUsage = iota // Use this column as a gauge
	MAPPEDMETRIC ColumnUsage = iota // Use this column with the supplied mapping of text values
	DURATION     ColumnUsage = iota // This column should be interpreted as a text duration (and converted to milliseconds)
)

// UnmarshalYAML implements the yaml.Unmarshaller interface.
func (cu *ColumnUsage) UnmarshalYAML(unmarshal func(interface{}) error) error {
	var value string
	if err := unmarshal(&value); err != nil {
		return err
	}

	columnUsage, err := stringToColumnUsage(value)
	if err != nil {
		return err
	}

	*cu = columnUsage
	return nil
}

// Regex used to get the "short-version" from the postgres version field.
var versionRegex = regexp.MustCompile(`^\w+ ((\d+)(\.\d+)?(\.\d+)?)`)
var lowestSupportedVersion = semver.MustParse("9.1.0")

// Parses the version of postgres into the short version string we can use to
// match behaviors.
func parseVersion(versionString string) (semver.Version, error) {
	submatches := versionRegex.FindStringSubmatch(versionString)
	if len(submatches) > 1 {
		return semver.ParseTolerant(submatches[1])
	}
	return semver.Version{},
		errors.New(fmt.Sprintln("Could not find a postgres version in string:", versionString))
}

// ColumnMapping is the user-friendly representation of a prometheus descriptor map
type ColumnMapping struct {
	usage             ColumnUsage        `yaml:"usage"`
	description       string             `yaml:"description"`
	mapping           map[string]float64 `yaml:"metric_mapping"` // Optional column mapping for MAPPEDMETRIC
	supportedVersions semver.Range       `yaml:"pg_version"`     // Semantic version ranges which are supported. Unsupported columns are not queried (internally converted to DISCARD).
}

// UnmarshalYAML implements yaml.Unmarshaller
func (cm *ColumnMapping) UnmarshalYAML(unmarshal func(interface{}) error) error {
	type plain ColumnMapping
	return unmarshal((*plain)(cm))
}

// MetricMapNamespace groups metric maps under a shared set of labels.
type MetricMapNamespace struct {
	labels         []string             // Label names for this namespace
	columnMappings map[string]MetricMap // Column mappings in this namespace
}

// MetricMap stores the prometheus metric description which a given column will
// be mapped to by the collector
type MetricMap struct {
	discard    bool                              // Should metric be discarded during mapping?
	vtype      prometheus.ValueType              // Prometheus valuetype
	desc       *prometheus.Desc                  // Prometheus descriptor
	conversion func(interface{}) (float64, bool) // Conversion function to turn PG result into float64
}

// TODO: revisit this with the semver system
func dumpMaps() {
	// TODO: make this function part of the exporter
	for name, cmap := range builtinMetricMaps {
		query, ok := queryOverrides[name]
		if !ok {
			fmt.Println(name)
		} else {
			for _, queryOverride := range query {
				fmt.Println(name, queryOverride.versionRange, queryOverride.query)
			}
		}

		for column, details := range cmap {
			fmt.Printf("  %-40s %v\n", column, details)
		}
		fmt.Println()
	}
}

var builtinMetricMaps = map[string]map[string]ColumnMapping{
	"pg_stat_bgwriter": {
		"checkpoints_timed":     {COUNTER, "Number of scheduled checkpoints that have been performed", nil, nil},
		"checkpoints_req":       {COUNTER, "Number of requested checkpoints that have been performed", nil, nil},
		"checkpoint_write_time": {COUNTER, "Total amount of time that has been spent in the portion of checkpoint processing where files are written to disk, in milliseconds", nil, nil},
		"checkpoint_sync_time":  {COUNTER, "Total amount of time that has been spent in the portion of checkpoint processing where files are synchronized to disk, in milliseconds", nil, nil},
		"buffers_checkpoint":    {COUNTER, "Number of buffers written during checkpoints", nil, nil},
		"buffers_clean":         {COUNTER, "Number of buffers written by the background writer", nil, nil},
		"maxwritten_clean":      {COUNTER, "Number of times the background writer stopped a cleaning scan because it had written too many buffers", nil, nil},
		"buffers_backend":       {COUNTER, "Number of buffers written directly by a backend", nil, nil},
		"buffers_backend_fsync": {COUNTER, "Number of times a backend had to execute its own fsync call (normally the background writer handles those even when the backend does its own write)", nil, nil},
		"buffers_alloc":         {COUNTER, "Number of buffers allocated", nil, nil},
		"stats_reset":           {COUNTER, "Time at which these statistics were last reset", nil, nil},
	},
	"pg_stat_database": {
		"datid":          {LABEL, "OID of a database", nil, nil},
		"datname":        {LABEL, "Name of this database", nil, nil},
		"numbackends":    {GAUGE, "Number of backends currently connected to this database. This is the only column in this view that returns a value reflecting current state; all other columns return the accumulated values since the last reset.", nil, nil},
		"xact_commit":    {COUNTER, "Number of transactions in this database that have been committed", nil, nil},
		"xact_rollback":  {COUNTER, "Number of transactions in this database that have been rolled back", nil, nil},
		"blks_read":      {COUNTER, "Number of disk blocks read in this database", nil, nil},
		"blks_hit":       {COUNTER, "Number of times disk blocks were found already in the buffer cache, so that a read was not necessary (this only includes hits in the PostgreSQL buffer cache, not the operating system's file system cache)", nil, nil},
		"tup_returned":   {COUNTER, "Number of rows returned by queries in this database", nil, nil},
		"tup_fetched":    {COUNTER, "Number of rows fetched by queries in this database", nil, nil},
		"tup_inserted":   {COUNTER, "Number of rows inserted by queries in this database", nil, nil},
		"tup_updated":    {COUNTER, "Number of rows updated by queries in this database", nil, nil},
		"tup_deleted":    {COUNTER, "Number of rows deleted by queries in this database", nil, nil},
		"conflicts":      {COUNTER, "Number of queries canceled due to conflicts with recovery in this database. (Conflicts occur only on standby servers; see pg_stat_database_conflicts for details.)", nil, nil},
		"temp_files":     {COUNTER, "Number of temporary files created by queries in this database. All temporary files are counted, regardless of why the temporary file was created (e.g., sorting or hashing), and regardless of the log_temp_files setting.", nil, nil},
		"temp_bytes":     {COUNTER, "Total amount of data written to temporary files by queries in this database. All temporary files are counted, regardless of why the temporary file was created, and regardless of the log_temp_files setting.", nil, nil},
		"deadlocks":      {COUNTER, "Number of deadlocks detected in this database", nil, nil},
		"blk_read_time":  {COUNTER, "Time spent reading data file blocks by backends in this database, in milliseconds", nil, nil},
		"blk_write_time": {COUNTER, "Time spent writing data file blocks by backends in this database, in milliseconds", nil, nil},
		"stats_reset":    {COUNTER, "Time at which these statistics were last reset", nil, nil},
	},
	"pg_stat_database_conflicts": {
		"datid":            {LABEL, "OID of a database", nil, nil},
		"datname":          {LABEL, "Name of this database", nil, nil},
		"confl_tablespace": {COUNTER, "Number of queries in this database that have been canceled due to dropped tablespaces", nil, nil},
		"confl_lock":       {COUNTER, "Number of queries in this database that have been canceled due to lock timeouts", nil, nil},
		"confl_snapshot":   {COUNTER, "Number of queries in this database that have been canceled due to old snapshots", nil, nil},
		"confl_bufferpin":  {COUNTER, "Number of queries in this database that have been canceled due to pinned buffers", nil, nil},
		"confl_deadlock":   {COUNTER, "Number of queries in this database that have been canceled due to deadlocks", nil, nil},
	},
	"pg_locks": {
		"datname": {LABEL, "Name of this database", nil, nil},
		"mode":    {LABEL, "Type of Lock", nil, nil},
		"count":   {GAUGE, "Number of locks", nil, nil},
	},
	"pg_stat_replication": {
		"procpid":          {DISCARD, "Process ID of a WAL sender process", nil, semver.MustParseRange("<9.2.0")},
		"pid":              {DISCARD, "Process ID of a WAL sender process", nil, semver.MustParseRange(">=9.2.0")},
		"usesysid":         {DISCARD, "OID of the user logged into this WAL sender process", nil, nil},
		"usename":          {DISCARD, "Name of the user logged into this WAL sender process", nil, nil},
		"application_name": {LABEL, "Name of the application that is connected to this WAL sender", nil, nil},
		"client_addr":      {LABEL, "IP address of the client connected to this WAL sender. If this field is null, it indicates that the client is connected via a Unix socket on the server machine.", nil, nil},
		"client_hostname":  {DISCARD, "Host name of the connected client, as reported by a reverse DNS lookup of client_addr. This field will only be non-null for IP connections, and only when log_hostname is enabled.", nil, nil},
		"client_port":      {DISCARD, "TCP port number that the client is using for communication with this WAL sender, or -1 if a Unix socket is used", nil, nil},
		"backend_start": {DISCARD, "with time zone	Time when this process was started, i.e., when the client connected to this WAL sender", nil, nil},
		"backend_xmin":             {DISCARD, "The current backend's xmin horizon.", nil, nil},
		"state":                    {LABEL, "Current WAL sender state", nil, nil},
		"sent_location":            {DISCARD, "Last transaction log position sent on this connection", nil, semver.MustParseRange("<10.0.0")},
		"write_location":           {DISCARD, "Last transaction log position written to disk by this standby server", nil, semver.MustParseRange("<10.0.0")},
		"flush_location":           {DISCARD, "Last transaction log position flushed to disk by this standby server", nil, semver.MustParseRange("<10.0.0")},
		"replay_location":          {DISCARD, "Last transaction log position replayed into the database on this standby server", nil, semver.MustParseRange("<10.0.0")},
		"sent_lsn":                 {DISCARD, "Last transaction log position sent on this connection", nil, semver.MustParseRange(">=10.0.0")},
		"write_lsn":                {DISCARD, "Last transaction log position written to disk by this standby server", nil, semver.MustParseRange(">=10.0.0")},
		"flush_lsn":                {DISCARD, "Last transaction log position flushed to disk by this standby server", nil, semver.MustParseRange(">=10.0.0")},
		"replay_lsn":               {DISCARD, "Last transaction log position replayed into the database on this standby server", nil, semver.MustParseRange(">=10.0.0")},
		"sync_priority":            {DISCARD, "Priority of this standby server for being chosen as the synchronous standby", nil, nil},
		"sync_state":               {DISCARD, "Synchronous state of this standby server", nil, nil},
		"slot_name":                {LABEL, "A unique, cluster-wide identifier for the replication slot", nil, semver.MustParseRange(">=9.2.0")},
		"plugin":                   {DISCARD, "The base name of the shared object containing the output plugin this logical slot is using, or null for physical slots", nil, nil},
		"slot_type":                {DISCARD, "The slot type - physical or logical", nil, nil},
		"datoid":                   {DISCARD, "The OID of the database this slot is associated with, or null. Only logical slots have an associated database", nil, nil},
		"database":                 {DISCARD, "The name of the database this slot is associated with, or null. Only logical slots have an associated database", nil, nil},
		"active":                   {DISCARD, "True if this slot is currently actively being used", nil, nil},
		"active_pid":               {DISCARD, "Process ID of a WAL sender process", nil, nil},
		"xmin":                     {DISCARD, "The oldest transaction that this slot needs the database to retain. VACUUM cannot remove tuples deleted by any later transaction", nil, nil},
		"catalog_xmin":             {DISCARD, "The oldest transaction affecting the system catalogs that this slot needs the database to retain. VACUUM cannot remove catalog tuples deleted by any later transaction", nil, nil},
		"restart_lsn":              {DISCARD, "The address (LSN) of oldest WAL which still might be required by the consumer of this slot and thus won't be automatically removed during checkpoints", nil, nil},
		"pg_current_xlog_location": {DISCARD, "pg_current_xlog_location", nil, nil},
		"pg_current_wal_lsn":       {DISCARD, "pg_current_xlog_location", nil, semver.MustParseRange(">=10.0.0")},
		"pg_xlog_location_diff":    {GAUGE, "Lag in bytes between master and slave", nil, semver.MustParseRange(">=9.2.0 <10.0.0")},
		"pg_wal_lsn_diff":          {GAUGE, "Lag in bytes between master and slave", nil, semver.MustParseRange(">=10.0.0")},
		"confirmed_flush_lsn":      {DISCARD, "LSN position a consumer of a slot has confirmed flushing the data received", nil, nil},
		"write_lag":                {DISCARD, "Time elapsed between flushing recent WAL locally and receiving notification that this standby server has written it (but not yet flushed it or applied it). This can be used to gauge the delay that synchronous_commit level remote_write incurred while committing if this server was configured as a synchronous standby.", nil, semver.MustParseRange(">=10.0.0")},
		"flush_lag":                {DISCARD, "Time elapsed between flushing recent WAL locally and receiving notification that this standby server has written and flushed it (but not yet applied it). This can be used to gauge the delay that synchronous_commit level remote_flush incurred while committing if this server was configured as a synchronous standby.", nil, semver.MustParseRange(">=10.0.0")},
		"replay_lag":               {DISCARD, "Time elapsed between flushing recent WAL locally and receiving notification that this standby server has written, flushed and applied it. This can be used to gauge the delay that synchronous_commit level remote_apply incurred while committing if this server was configured as a synchronous standby.", nil, semver.MustParseRange(">=10.0.0")},
	},
	"pg_stat_activity": {
		"datname":         {LABEL, "Name of this database", nil, nil},
		"state":           {LABEL, "connection state", nil, semver.MustParseRange(">=9.2.0")},
		"count":           {GAUGE, "number of connections in this state", nil, nil},
		"max_tx_duration": {GAUGE, "max duration in seconds any active transaction has been running", nil, nil},
	},
}

// OverrideQuery 's are run in-place of simple namespace look ups, and provide
// advanced functionality. But they have a tendency to postgres version specific.
// There aren't too many versions, so we simply store customized versions using
// the semver matching we do for columns.
type OverrideQuery struct {
	versionRange semver.Range
	query        string
}

// Overriding queries for namespaces above.
// TODO: validate this is a closed set in tests, and there are no overlaps
var queryOverrides = map[string][]OverrideQuery{
	"pg_locks": {
		{
			semver.MustParseRange(">0.0.0"),
			`SELECT pg_database.datname,tmp.mode,COALESCE(count,0) as count
			FROM
				(
				  VALUES ('accesssharelock'),
				         ('rowsharelock'),
				         ('rowexclusivelock'),
				         ('shareupdateexclusivelock'),
				         ('sharelock'),
				         ('sharerowexclusivelock'),
				         ('exclusivelock'),
				         ('accessexclusivelock')
				) AS tmp(mode) CROSS JOIN pg_database
			LEFT JOIN
			  (SELECT database, lower(mode) AS mode,count(*) AS count
			  FROM pg_locks WHERE database IS NOT NULL
			  GROUP BY database, lower(mode)
			) AS tmp2
			ON tmp.mode=tmp2.mode and pg_database.oid = tmp2.database ORDER BY 1`,
		},
	},

	"pg_stat_replication": {
		{
			semver.MustParseRange(">=10.0.0"),
			`
			SELECT *,
				(case pg_is_in_recovery() when 't' then null else pg_current_wal_lsn() end) AS pg_current_wal_lsn,
				(case pg_is_in_recovery() when 't' then null else pg_wal_lsn_diff(pg_current_wal_lsn(), replay_lsn)::float end) AS pg_wal_lsn_diff
			FROM pg_stat_replication
			`,
		},
		{
			semver.MustParseRange(">=9.2.0 <10.0.0"),
			`
			SELECT *,
				(case pg_is_in_recovery() when 't' then null else pg_current_xlog_location() end) AS pg_current_xlog_location,
				(case pg_is_in_recovery() when 't' then null else pg_xlog_location_diff(pg_current_xlog_location(), replay_location)::float end) AS pg_xlog_location_diff
			FROM pg_stat_replication
			`,
		},
		{
			semver.MustParseRange("<9.2.0"),
			`
			SELECT *,
				(case pg_is_in_recovery() when 't' then null else pg_current_xlog_location() end) AS pg_current_xlog_location
			FROM pg_stat_replication
			`,
		},
	},

	"pg_stat_activity": {
		// This query only works
		{
			semver.MustParseRange(">=9.2.0"),
			`
			SELECT
				pg_database.datname,
				tmp.state,
				COALESCE(count,0) as count,
				COALESCE(max_tx_duration,0) as max_tx_duration
			FROM
				(
				  VALUES ('active'),
				  		 ('idle'),
				  		 ('idle in transaction'),
				  		 ('idle in transaction (aborted)'),
				  		 ('fastpath function call'),
				  		 ('disabled')
				) AS tmp(state) CROSS JOIN pg_database
			LEFT JOIN
			(
				SELECT
					datname,
					state,
					count(*) AS count,
					MAX(EXTRACT(EPOCH FROM now() - xact_start))::float AS max_tx_duration
				FROM pg_stat_activity GROUP BY datname,state) AS tmp2
				ON tmp.state = tmp2.state AND pg_database.datname = tmp2.datname
			`,
		},
		{
			semver.MustParseRange("<9.2.0"),
			`
			SELECT
				datname,
				'unknown' AS state,
				COALESCE(count(*),0) AS count,
				COALESCE(MAX(EXTRACT(EPOCH FROM now() - xact_start))::float,0) AS max_tx_duration
			FROM pg_stat_activity GROUP BY datname
			`,
		},
	},
}

// Convert the query override file to the version-specific query override file
// for the exporter.
func makeQueryOverrideMap(pgVersion semver.Version, queryOverrides map[string][]OverrideQuery) map[string]string {
	resultMap := make(map[string]string)
	for name, overrideDef := range queryOverrides {
		// Find a matching semver. We make it an error to have overlapping
		// ranges at test-time, so only 1 should ever match.
		matched := false
		for _, queryDef := range overrideDef {
			if queryDef.versionRange(pgVersion) {
				resultMap[name] = queryDef.query
				matched = true
				break
			}
		}
		if !matched {
			log.Warnln("No query matched override for", name, "- disabling metric space.")
			resultMap[name] = ""
		}
	}

	return resultMap
}

// Add queries to the builtinMetricMaps and queryOverrides maps. Added queries do not
// respect version requirements, because it is assumed that the user knows
// what they are doing with their version of postgres.
//
// This function modifies metricMap and queryOverrideMap to contain the new
// queries.
// TODO: test code for all cu.
// TODO: use proper struct type system
// TODO: the YAML this supports is "non-standard" - we should move away from it.
func addQueries(content []byte, pgVersion semver.Version, server *Server) error {
	var extra map[string]interface{}

	err := yaml.Unmarshal(content, &extra)
	if err != nil {
		return err
	}

	// Stores the loaded map representation
	metricMaps := make(map[string]map[string]ColumnMapping)
	newQueryOverrides := make(map[string]string)

	for metric, specs := range extra {
		log.Debugln("New user metric namespace from YAML:", metric)
		for key, value := range specs.(map[interface{}]interface{}) {
			switch key.(string) {
			case "query":
				query := value.(string)
				newQueryOverrides[metric] = query

			case "metrics":
				for _, c := range value.([]interface{}) {
					column := c.(map[interface{}]interface{})

					for n, a := range column {
						var columnMapping ColumnMapping

						// Fetch the metric map we want to work on.
						metricMap, ok := metricMaps[metric]
						if !ok {
							// Namespace for metric not found - add it.
							metricMap = make(map[string]ColumnMapping)
							metricMaps[metric] = metricMap
						}

						// Get name.
						name := n.(string)

						for attrKey, attrVal := range a.(map[interface{}]interface{}) {
							switch attrKey.(string) {
							case "usage":
								usage, err := stringToColumnUsage(attrVal.(string))
								if err != nil {
									return err
								}
								columnMapping.usage = usage
							case "description":
								columnMapping.description = attrVal.(string)
							}
						}

						// TODO: we should support cu
						columnMapping.mapping = nil
						// Should we support this for users?
						columnMapping.supportedVersions = nil

						metricMap[name] = columnMapping
					}
				}
			}
		}
	}

	// Convert the loaded metric map into exporter representation
	partialExporterMap := makeDescMap(pgVersion, server.labels, metricMaps)

	// Merge the two maps (which are now quite flatteend)
	for k, v := range partialExporterMap {
		_, found := server.metricMap[k]
		if found {
			log.Debugln("Overriding metric", k, "from user YAML file.")
		} else {
			log.Debugln("Adding new metric", k, "from user YAML file.")
		}
		server.metricMap[k] = v
	}

	// Merge the query override map
	for k, v := range newQueryOverrides {
		_, found := server.queryOverrides[k]
		if found {
			log.Debugln("Overriding query override", k, "from user YAML file.")
		} else {
			log.Debugln("Adding new query override", k, "from user YAML file.")
		}
		server.queryOverrides[k] = v
	}

	return nil
}

// Turn the MetricMap column mapping into a prometheus descriptor mapping.
func makeDescMap(pgVersion semver.Version, serverLabels prometheus.Labels, metricMaps map[string]map[string]ColumnMapping) map[string]MetricMapNamespace {
	var metricMap = make(map[string]MetricMapNamespace)

	for namespace, mappings := range metricMaps {
		thisMap := make(map[string]MetricMap)

		// Get the constant labels
		var variableLabels []string
		for columnName, columnMapping := range mappings {
			if columnMapping.usage == LABEL {
				variableLabels = append(variableLabels, columnName)
			}
		}

		for columnName, columnMapping := range mappings {
			// Check column version compatibility for the current map
			// Force to discard if not compatible.
			if columnMapping.supportedVersions != nil {
				if !columnMapping.supportedVersions(pgVersion) {
					// It's very useful to be able to see what columns are being
					// rejected.
					log.Debugln(columnName, "is being forced to discard due to version incompatibility.")
					thisMap[columnName] = MetricMap{
						discard: true,
						conversion: func(_ interface{}) (float64, bool) {
							return math.NaN(), true
						},
					}
					continue
				}
			}

			// Determine how to convert the column based on its usage.
			// nolint: dupl
			switch columnMapping.usage {
			case DISCARD, LABEL:
				thisMap[columnName] = MetricMap{
					discard: true,
					conversion: func(_ interface{}) (float64, bool) {
						return math.NaN(), true
					},
				}
			case COUNTER:
				thisMap[columnName] = MetricMap{
					vtype: prometheus.CounterValue,
					desc:  prometheus.NewDesc(fmt.Sprintf("%s_%s", namespace, columnName), columnMapping.description, variableLabels, serverLabels),
					conversion: func(in interface{}) (float64, bool) {
						return dbToFloat64(in)
					},
				}
			case GAUGE:
				thisMap[columnName] = MetricMap{
					vtype: prometheus.GaugeValue,
					desc:  prometheus.NewDesc(fmt.Sprintf("%s_%s", namespace, columnName), columnMapping.description, variableLabels, serverLabels),
					conversion: func(in interface{}) (float64, bool) {
						return dbToFloat64(in)
					},
				}
			case MAPPEDMETRIC:
				thisMap[columnName] = MetricMap{
					vtype: prometheus.GaugeValue,
					desc:  prometheus.NewDesc(fmt.Sprintf("%s_%s", namespace, columnName), columnMapping.description, variableLabels, serverLabels),
					conversion: func(in interface{}) (float64, bool) {
						text, ok := in.(string)
						if !ok {
							return math.NaN(), false
						}

						val, ok := columnMapping.mapping[text]
						if !ok {
							return math.NaN(), false
						}
						return val, true
					},
				}
			case DURATION:
				thisMap[columnName] = MetricMap{
					vtype: prometheus.GaugeValue,
					desc:  prometheus.NewDesc(fmt.Sprintf("%s_%s_milliseconds", namespace, columnName), columnMapping.description, variableLabels, serverLabels),
					conversion: func(in interface{}) (float64, bool) {
						var durationString string
						switch t := in.(type) {
						case []byte:
							durationString = string(t)
						case string:
							durationString = t
						default:
							log.Errorln("DURATION conversion metric was not a string")
							return math.NaN(), false
						}

						if durationString == "-1" {
							return math.NaN(), false
						}

						d, err := time.ParseDuration(durationString)
						if err != nil {
							log.Errorln("Failed converting result to metric:", columnName, in, err)
							return math.NaN(), false
						}
						return float64(d / time.Millisecond), true
					},
				}
			}
		}

		metricMap[namespace] = MetricMapNamespace{variableLabels, thisMap}
	}

	return metricMap
}

// convert a string to the corresponding ColumnUsage
func stringToColumnUsage(s string) (ColumnUsage, error) {
	var u ColumnUsage
	var err error
	switch s {
	case "DISCARD":
		u = DISCARD

	case "LABEL":
		u = LABEL

	case "COUNTER":
		u = COUNTER

	case "GAUGE":
		u = GAUGE

	case "MAPPEDMETRIC":
		u = MAPPEDMETRIC

	case "DURATION":
		u = DURATION

	default:
		err = fmt.Errorf("wrong ColumnUsage given : %s", s)
	}

	return u, err
}

// Convert database.sql types to float64s for Prometheus consumption. Null types are mapped to NaN. string and []byte
// types are mapped as NaN and !ok
func dbToFloat64(t interface{}) (float64, bool) {
	switch v := t.(type) {
	case int64:
		return float64(v), true
	case float64:
		return v, true
	case time.Time:
		return float64(v.Unix()), true
	case []byte:
		// Try and convert to string and then parse to a float64
		strV := string(v)
		result, err := strconv.ParseFloat(strV, 64)
		if err != nil {
			log.Infoln("Could not parse []byte:", err)
			return math.NaN(), false
		}
		return result, true
	case string:
		result, err := strconv.ParseFloat(v, 64)
		if err != nil {
			log.Infoln("Could not parse string:", err)
			return math.NaN(), false
		}
		return result, true
	case bool:
		if v {
			return 1.0, true
		}
		return 0.0, true
	case nil:
		return math.NaN(), true
	default:
		return math.NaN(), false
	}
}

// Convert database.sql to string for Prometheus labels. Null types are mapped to empty strings.
func dbToString(t interface{}) (string, bool) {
	switch v := t.(type) {
	case int64:
		return fmt.Sprintf("%v", v), true
	case float64:
		return fmt.Sprintf("%v", v), true
	case time.Time:
		return fmt.Sprintf("%v", v.Unix()), true
	case nil:
		return "", true
	case []byte:
		// Try and convert to string
		return string(v), true
	case string:
		return v, true
	case bool:
		if v {
			return "true", true
		}
		return "false", true
	default:
		return "", false
	}
}

func parseFingerprint(url string) (string, error) {
	dsn, err := pq.ParseURL(url)
	if err != nil {
		dsn = url
	}

	pairs := strings.Split(dsn, " ")
	kv := make(map[string]string, len(pairs))
	for _, pair := range pairs {
		splitted := strings.Split(pair, "=")
		if len(splitted) != 2 {
			return "", fmt.Errorf("malformed dsn %q", dsn)
		}
		kv[splitted[0]] = splitted[1]
	}

	var fingerprint string

	if host, ok := kv["host"]; ok {
		fingerprint += host
	} else {
		fingerprint += "localhost"
	}

	if port, ok := kv["port"]; ok {
		fingerprint += ":" + port
	} else {
		fingerprint += ":5432"
	}

	return fingerprint, nil
}

func loggableDSN(dsn string) string {
	pDSN, err := url.Parse(dsn)
	if err != nil {
		return "could not parse DATA_SOURCE_NAME"
	}
	// Blank user info if not nil
	if pDSN.User != nil {
		pDSN.User = url.UserPassword(pDSN.User.Username(), "PASSWORD_REMOVED")
	}

	return pDSN.String()
}

// Server describes a connection to Postgres.
// Also it contains metrics map and query overrides.
type Server struct {
	db     *sql.DB
	labels prometheus.Labels

	// Last version used to calculate metric map. If mismatch on scrape,
	// then maps are recalculated.
	lastMapVersion semver.Version
	// Currently active metric map
	metricMap map[string]MetricMapNamespace
	// Currently active query overrides
	queryOverrides map[string]string
	mappingMtx     sync.RWMutex
}

// ServerOpt configures a server.
type ServerOpt func(*Server)

// ServerWithLabels configures a set of labels.
func ServerWithLabels(labels prometheus.Labels) ServerOpt {
	return func(s *Server) {
		for k, v := range labels {
			s.labels[k] = v
		}
	}
}

// NewServer establishes a new connection using DSN.
func NewServer(dsn string, opts ...ServerOpt) (*Server, error) {
	fingerprint, err := parseFingerprint(dsn)
	if err != nil {
		return nil, err
	}

	db, err := sql.Open("postgres", dsn)
	if err != nil {
		return nil, err
	}
	db.SetMaxOpenConns(1)
	db.SetMaxIdleConns(1)

	log.Infof("Established new database connection to %q.", fingerprint)

	s := &Server{
		db: db,
		labels: prometheus.Labels{
			serverLabelName: fingerprint,
		},
	}

	for _, opt := range opts {
		opt(s)
	}

	return s, nil
}

// Close disconnects from Postgres.
func (s *Server) Close() error {
	return s.db.Close()
}

// Ping checks connection availability and possibly invalidates the connection if it fails.
func (s *Server) Ping() error {
	if err := s.db.Ping(); err != nil {
		if cerr := s.Close(); cerr != nil {
			log.Errorf("Error while closing non-pinging DB connection to %q: %v", s, cerr)
		}
		return err
	}
	return nil
}

// String returns server's fingerprint.
func (s *Server) String() string {
	return s.labels[serverLabelName]
}

// Scrape loads metrics.
func (s *Server) Scrape(ch chan<- prometheus.Metric, errGauge prometheus.Gauge, disableSettingsMetrics bool) {
	s.mappingMtx.RLock()
	defer s.mappingMtx.RUnlock()

	if !disableSettingsMetrics {
		if err := querySettings(ch, s); err != nil {
			log.Errorf("Error retrieving settings: %s", err)
			errGauge.Inc()
		}
	}

	errMap := queryNamespaceMappings(ch, s)
	if len(errMap) > 0 {
		errGauge.Inc()
	}
}

// Servers contains a collection of servers to Postgres.
type Servers struct {
	m       sync.Mutex
	servers map[string]*Server
	opts    []ServerOpt
}

// NewServers creates a collection of servers to Postgres.
func NewServers(opts ...ServerOpt) *Servers {
	return &Servers{
		servers: make(map[string]*Server),
		opts:    opts,
	}
}

// GetServer returns established connection from a collection.
func (s *Servers) GetServer(dsn string) (*Server, error) {
	s.m.Lock()
	defer s.m.Unlock()
	var err error
	server, ok := s.servers[dsn]
	if !ok {
		server, err = NewServer(dsn, s.opts...)
		if err != nil {
			return nil, err
		}
		s.servers[dsn] = server
	}
	if err = server.Ping(); err != nil {
		delete(s.servers, dsn)
		return nil, err
	}
	return server, nil
}

// Close disconnects from all known servers.
func (s *Servers) Close() {
	s.m.Lock()
	defer s.m.Unlock()
	for _, server := range s.servers {
		if err := server.Close(); err != nil {
			log.Errorf("failed to close connection to %q: %v", server, err)
		}
	}
}

// Exporter collects Postgres metrics. It implements prometheus.Collector.
type Exporter struct {
	// Holds a reference to the build in column mappings. Currently this is for testing purposes
	// only, since it just points to the global.
	builtinMetricMaps map[string]map[string]ColumnMapping

	disableDefaultMetrics, disableSettingsMetrics, autoDiscoverDatabases bool

	dsn              []string
	userQueriesPath  string
	constantLabels   prometheus.Labels
	duration         prometheus.Gauge
	error            prometheus.Gauge
	psqlUp           prometheus.Gauge
	userQueriesError *prometheus.GaugeVec
	totalScrapes     prometheus.Counter

	// servers are used to allow re-using the DB connection between scrapes.
	// servers contains metrics map and query overrides.
	servers *Servers
}

// ExporterOpt configures Exporter.
type ExporterOpt func(*Exporter)

// DisableDefaultMetrics configures default metrics export.
func DisableDefaultMetrics(b bool) ExporterOpt {
	return func(e *Exporter) {
		e.disableDefaultMetrics = b
	}
}

// DisableSettingsMetrics configures pg_settings export.
func DisableSettingsMetrics(b bool) ExporterOpt {
	return func(e *Exporter) {
		e.disableSettingsMetrics = b
	}
}

// AutoDiscoverDatabases allows scraping all databases on a database server.
func AutoDiscoverDatabases(b bool) ExporterOpt {
	return func(e *Exporter) {
		e.autoDiscoverDatabases = b
	}
}

// WithUserQueriesPath configures user's queries path.
func WithUserQueriesPath(p string) ExporterOpt {
	return func(e *Exporter) {
		e.userQueriesPath = p
	}
}

// WithConstantLabels configures constant labels.
func WithConstantLabels(s string) ExporterOpt {
	return func(e *Exporter) {
		e.constantLabels = parseConstLabels(s)
	}
}

func parseConstLabels(s string) prometheus.Labels {
	labels := make(prometheus.Labels)

	s = strings.TrimSpace(s)
	if len(s) == 0 {
		return labels
	}

	parts := strings.Split(s, ",")
	for _, p := range parts {
		keyValue := strings.Split(strings.TrimSpace(p), "=")
		if len(keyValue) != 2 {
			log.Errorf(`Wrong constant labels format %q, should be "key=value"`, p)
			continue
		}
		key := strings.TrimSpace(keyValue[0])
		value := strings.TrimSpace(keyValue[1])
		if key == "" || value == "" {
			continue
		}
		labels[key] = value
	}

	return labels
}

// NewExporter returns a new PostgreSQL exporter for the provided DSN.
func NewExporter(dsn []string, opts ...ExporterOpt) *Exporter {
	e := &Exporter{
		dsn:               dsn,
		builtinMetricMaps: builtinMetricMaps,
	}

	for _, opt := range opts {
		opt(e)
	}

	e.setupInternalMetrics()
	e.setupServers()

	return e
}

func (e *Exporter) setupServers() {
	e.servers = NewServers(ServerWithLabels(e.constantLabels))
}

func (e *Exporter) setupInternalMetrics() {
	e.duration = prometheus.NewGauge(prometheus.GaugeOpts{
		Namespace:   namespace,
		Subsystem:   exporter,
		Name:        "last_scrape_duration_seconds",
		Help:        "Duration of the last scrape of metrics from PostgresSQL.",
		ConstLabels: e.constantLabels,
	})
	e.totalScrapes = prometheus.NewCounter(prometheus.CounterOpts{
		Namespace:   namespace,
		Subsystem:   exporter,
		Name:        "scrapes_total",
		Help:        "Total number of times PostgresSQL was scraped for metrics.",
		ConstLabels: e.constantLabels,
	})
	e.error = prometheus.NewGauge(prometheus.GaugeOpts{
		Namespace:   namespace,
		Subsystem:   exporter,
		Name:        "last_scrape_error",
		Help:        "Whether the last scrape of metrics from PostgreSQL resulted in an error (1 for error, 0 for success).",
		ConstLabels: e.constantLabels,
	})
	e.psqlUp = prometheus.NewGauge(prometheus.GaugeOpts{
		Namespace:   namespace,
		Name:        "up",
		Help:        "Whether the last scrape of metrics from PostgreSQL was able to connect to the server (1 for yes, 0 for no).",
		ConstLabels: e.constantLabels,
	})
	e.userQueriesError = prometheus.NewGaugeVec(prometheus.GaugeOpts{
		Namespace:   namespace,
		Subsystem:   exporter,
		Name:        "user_queries_load_error",
		Help:        "Whether the user queries file was loaded and parsed successfully (1 for error, 0 for success).",
		ConstLabels: e.constantLabels,
	}, []string{"filename", "hashsum"})
}

// Describe implements prometheus.Collector.
func (e *Exporter) Describe(ch chan<- *prometheus.Desc) {
	// We cannot know in advance what metrics the exporter will generate
	// from Postgres. So we use the poor man's describe method: Run a collect
	// and send the descriptors of all the collected metrics. The problem
	// here is that we need to connect to the Postgres DB. If it is currently
	// unavailable, the descriptors will be incomplete. Since this is a
	// stand-alone exporter and not used as a library within other code
	// implementing additional metrics, the worst that can happen is that we
	// don't detect inconsistent metrics created by this exporter
	// itself. Also, a change in the monitored Postgres instance may change the
	// exported metrics during the runtime of the exporter.
	metricCh := make(chan prometheus.Metric)
	doneCh := make(chan struct{})

	go func() {
		for m := range metricCh {
			ch <- m.Desc()
		}
		close(doneCh)
	}()

	e.Collect(metricCh)
	close(metricCh)
	<-doneCh
}

// Collect implements prometheus.Collector.
func (e *Exporter) Collect(ch chan<- prometheus.Metric) {
	e.scrape(ch)

	ch <- e.duration
	ch <- e.totalScrapes
	ch <- e.error
	ch <- e.psqlUp
	e.userQueriesError.Collect(ch)
}

func newDesc(subsystem, name, help string, labels prometheus.Labels) *prometheus.Desc {
	return prometheus.NewDesc(
		prometheus.BuildFQName(namespace, subsystem, name),
		help, nil, labels,
	)
}

func queryDatabases(server *Server) ([]string, error) {
	rows, err := server.db.Query("SELECT datname FROM pg_database") // nolint: safesql
	if err != nil {
		return nil, fmt.Errorf("Error retrieving databases: %v", err)
	}
	defer rows.Close() // nolint: errcheck

	var databaseName string
	result := make([]string, 0)
	for rows.Next() {
		err = rows.Scan(&databaseName)
		if err != nil {
			return nil, errors.New(fmt.Sprintln("Error retrieving rows:", err))
		}
		result = append(result, databaseName)
	}

	return result, nil
}

// Query within a namespace mapping and emit metrics. Returns fatal errors if
// the scrape fails, and a slice of errors if they were non-fatal.
func queryNamespaceMapping(ch chan<- prometheus.Metric, server *Server, namespace string, mapping MetricMapNamespace) ([]error, error) {
	// Check for a query override for this namespace
	query, found := server.queryOverrides[namespace]

	// Was this query disabled (i.e. nothing sensible can be queried on cu
	// version of PostgreSQL?
	if query == "" && found {
		// Return success (no pertinent data)
		return []error{}, nil
	}

	// Don't fail on a bad scrape of one metric
	var rows *sql.Rows
	var err error

	if !found {
		// I've no idea how to avoid this properly at the moment, but this is
		// an admin tool so you're not injecting SQL right?
		rows, err = server.db.Query(fmt.Sprintf("SELECT * FROM %s;", namespace)) // nolint: gas, safesql
	} else {
		rows, err = server.db.Query(query) // nolint: safesql
	}
	if err != nil {
		return []error{}, fmt.Errorf("Error running query on database %q: %s %v", server, namespace, err)
	}
	defer rows.Close() // nolint: errcheck

	var columnNames []string
	columnNames, err = rows.Columns()
	if err != nil {
		return []error{}, errors.New(fmt.Sprintln("Error retrieving column list for: ", namespace, err))
	}

	// Make a lookup map for the column indices
	var columnIdx = make(map[string]int, len(columnNames))
	for i, n := range columnNames {
		columnIdx[n] = i
	}

	var columnData = make([]interface{}, len(columnNames))
	var scanArgs = make([]interface{}, len(columnNames))
	for i := range columnData {
		scanArgs[i] = &columnData[i]
	}

	nonfatalErrors := []error{}

	for rows.Next() {
		err = rows.Scan(scanArgs...)
		if err != nil {
			return []error{}, errors.New(fmt.Sprintln("Error retrieving rows:", namespace, err))
		}

		// Get the label values for this row.
		labels := make([]string, len(mapping.labels))
		for idx, label := range mapping.labels {
			labels[idx], _ = dbToString(columnData[columnIdx[label]])
		}

		// Loop over column names, and match to scan data. Unknown columns
		// will be filled with an untyped metric number *if* they can be
		// converted to float64s. NULLs are allowed and treated as NaN.
		for idx, columnName := range columnNames {
			if metricMapping, ok := mapping.columnMappings[columnName]; ok {
				// Is this a metricy metric?
				if metricMapping.discard {
					continue
				}

				value, ok := dbToFloat64(columnData[idx])
				if !ok {
					nonfatalErrors = append(nonfatalErrors, errors.New(fmt.Sprintln("Unexpected error parsing column: ", namespace, columnName, columnData[idx])))
					continue
				}

				// Generate the metric
				ch <- prometheus.MustNewConstMetric(metricMapping.desc, metricMapping.vtype, value, labels...)
			} else {
				// Unknown metric. Report as untyped if scan to float64 works, else note an error too.
				metricLabel := fmt.Sprintf("%s_%s", namespace, columnName)
				desc := prometheus.NewDesc(metricLabel, fmt.Sprintf("Unknown metric from %s", namespace), mapping.labels, server.labels)

				// Its not an error to fail here, since the values are
				// unexpected anyway.
				value, ok := dbToFloat64(columnData[idx])
				if !ok {
					nonfatalErrors = append(nonfatalErrors, errors.New(fmt.Sprintln("Unparseable column type - discarding: ", namespace, columnName, err)))
					continue
				}
				ch <- prometheus.MustNewConstMetric(desc, prometheus.UntypedValue, value, labels...)
			}
		}
	}
	return nonfatalErrors, nil
}

// Iterate through all the namespace mappings in the exporter and run their
// queries.
func queryNamespaceMappings(ch chan<- prometheus.Metric, server *Server) map[string]error {
	// Return a map of namespace -> errors
	namespaceErrors := make(map[string]error)

	for namespace, mapping := range server.metricMap {
		log.Debugln("Querying namespace: ", namespace)
		nonFatalErrors, err := queryNamespaceMapping(ch, server, namespace, mapping)
		// Serious error - a namespace disappeared
		if err != nil {
			namespaceErrors[namespace] = err
			log.Infoln(err)
		}
		// Non-serious errors - likely version or parsing problems.
		if len(nonFatalErrors) > 0 {
			for _, err := range nonFatalErrors {
				log.Infoln(err.Error())
			}
		}
	}

	return namespaceErrors
}

// Check and update the exporters query maps if the version has changed.
func (e *Exporter) checkMapVersions(ch chan<- prometheus.Metric, server *Server) error {
	log.Debugf("Querying Postgres Version on %q", server)
	versionRow := server.db.QueryRow("SELECT version();")
	var versionString string
	err := versionRow.Scan(&versionString)
	if err != nil {
		return fmt.Errorf("Error scanning version string on %q: %v", server, err)
	}
	semanticVersion, err := parseVersion(versionString)
	if err != nil {
		return fmt.Errorf("Error parsing version string on %q: %v", server, err)
	}
	if !e.disableDefaultMetrics && semanticVersion.LT(lowestSupportedVersion) {
		log.Warnf("PostgreSQL version is lower on %q then our lowest supported version! Got %s minimum supported is %s.", server, semanticVersion, lowestSupportedVersion)
	}

	// Check if semantic version changed and recalculate maps if needed.
	if semanticVersion.NE(server.lastMapVersion) || server.metricMap == nil {
		log.Infof("Semantic Version Changed on %q: %s -> %s", server, server.lastMapVersion, semanticVersion)
		server.mappingMtx.Lock()

		if e.disableDefaultMetrics {
			server.metricMap = make(map[string]MetricMapNamespace)
			server.queryOverrides = make(map[string]string)
		} else {
			server.metricMap = makeDescMap(semanticVersion, server.labels, e.builtinMetricMaps)
			server.queryOverrides = makeQueryOverrideMap(semanticVersion, queryOverrides)
		}

		server.lastMapVersion = semanticVersion

		if e.userQueriesPath != "" {
			// Clear the metric while a reload is happening
			e.userQueriesError.Reset()

			// Calculate the hashsum of the useQueries
			userQueriesData, err := ioutil.ReadFile(e.userQueriesPath)
			if err != nil {
				log.Errorln("Failed to reload user queries:", e.userQueriesPath, err)
				e.userQueriesError.WithLabelValues(e.userQueriesPath, "").Set(1)
			} else {
				hashsumStr := fmt.Sprintf("%x", sha256.Sum256(userQueriesData))

				if err := addQueries(userQueriesData, semanticVersion, server); err != nil {
					log.Errorln("Failed to reload user queries:", e.userQueriesPath, err)
					e.userQueriesError.WithLabelValues(e.userQueriesPath, hashsumStr).Set(1)
				} else {
					// Mark user queries as successfully loaded
					e.userQueriesError.WithLabelValues(e.userQueriesPath, hashsumStr).Set(0)
				}
			}
		}

		server.mappingMtx.Unlock()
	}

	// Output the version as a special metric
	versionDesc := prometheus.NewDesc(fmt.Sprintf("%s_%s", namespace, staticLabelName),
		"Version string as reported by postgres", []string{"version", "short_version"}, server.labels)

	if !e.disableDefaultMetrics {
		ch <- prometheus.MustNewConstMetric(versionDesc,
			prometheus.UntypedValue, 1, versionString, semanticVersion.String())
	}
	return nil
}

func (e *Exporter) scrape(ch chan<- prometheus.Metric) {
	defer func(begun time.Time) {
		e.duration.Set(time.Since(begun).Seconds())
	}(time.Now())

	e.error.Set(0)
	e.psqlUp.Set(0)
	e.totalScrapes.Inc()

	dsns := e.dsn
	if e.autoDiscoverDatabases {
		dsns = e.discoverDatabaseDSNs()
	}
	for _, dsn := range dsns {
		e.scrapeDSN(ch, dsn)
	}
}

func (e *Exporter) discoverDatabaseDSNs() []string {
	dsns := make(map[string]struct{})
	for _, dsn := range e.dsn {
		parsedDSN, err := url.Parse(dsn)
		if err != nil {
			log.Errorf("Unable to parse DSN (%s): %v", loggableDSN(dsn), err)
			continue
		}

		dsns[dsn] = struct{}{}
		server, err := e.servers.GetServer(dsn)
		if err != nil {
			log.Errorf("Error opening connection to database (%s): %v", loggableDSN(dsn), err)
			continue
		}

		databaseNames, err := queryDatabases(server)
		if err != nil {
			log.Errorf("Error querying databases (%s): %v", loggableDSN(dsn), err)
			continue
		}
		for _, databaseName := range databaseNames {
			parsedDSN.Path = databaseName
			dsns[parsedDSN.String()] = struct{}{}
		}
	}

	result := make([]string, len(dsns))
	index := 0
	for dsn := range dsns {
		result[index] = dsn
		index++
	}

	return result
}

func (e *Exporter) scrapeDSN(ch chan<- prometheus.Metric, dsn string) {
	server, err := e.servers.GetServer(dsn)
	if err != nil {
		log.Errorf("Error opening connection to database (%s): %v", loggableDSN(dsn), err)
		e.error.Inc()
		return
	}

	// Didn't fail, can mark connection as up for this scrape.
	e.psqlUp.Inc()

	// Check if map versions need to be updated
	if err := e.checkMapVersions(ch, server); err != nil {
		log.Warnln("Proceeding with outdated query maps, as the Postgres version could not be determined:", err)
		e.error.Inc()
	}

	server.Scrape(ch, e.error, e.disableSettingsMetrics)
}

<<<<<<< HEAD
func getDataSource() string {
=======
// try to get the DataSource
// DATA_SOURCE_NAME always wins so we do not break older versions
// reading secrets from files wins over secrets in environment variables
// DATA_SOURCE_NAME > DATA_SOURCE_{USER|PASS}_FILE > DATA_SOURCE_{USER|PASS}
func getDataSources() []string {
>>>>>>> 5f3a711e
	var dsn = os.Getenv("DATA_SOURCE_NAME")
	if len(dsn) == 0 {
		var user string
		var pass string

		if len(os.Getenv("DATA_SOURCE_USER_FILE")) != 0 {
			fileContents, err := ioutil.ReadFile(os.Getenv("DATA_SOURCE_USER_FILE"))
			if err != nil {
				panic(err)
			}
			user = strings.TrimSpace(string(fileContents))
		} else {
			user = os.Getenv("DATA_SOURCE_USER")
		}

		if len(os.Getenv("DATA_SOURCE_PASS_FILE")) != 0 {
			fileContents, err := ioutil.ReadFile(os.Getenv("DATA_SOURCE_PASS_FILE"))
			if err != nil {
				panic(err)
			}
			pass = strings.TrimSpace(string(fileContents))
		} else {
			pass = os.Getenv("DATA_SOURCE_PASS")
		}

		ui := url.UserPassword(user, pass).String()
		uri := os.Getenv("DATA_SOURCE_URI")
		dsn = "postgresql://" + ui + "@" + uri

		return []string{dsn}
	}
	return strings.Split(dsn, ",")
}

func getStringEnv(key, fallback string) string {
	if value, ok := os.LookupEnv(key); ok {
		return value
	}
	return fallback
}

func getBoolEnv(key string, fallback bool) bool {
	if value, ok := os.LookupEnv(key); ok {
		v, _ := strconv.ParseBool(value)
		return v
	}
	return fallback
}

func main() {
	// Parse flags.
	flag.Parse()

	log.Infoln("Starting postgres_exporter", version.Info())
	log.Infoln("Build context", version.BuildContext())

	if *showVersion {
		fmt.Fprintln(os.Stdout, version.Print("postgres_exporter"))
		os.Exit(0)
	}

	if *onlyDumpMaps {
		dumpMaps()
		return
	}

	dsn := getDataSources()
	if len(dsn) == 0 {
		log.Fatal("couldn't find environment variables describing the datasource to use")
	}

	exporter := NewExporter(dsn,
		DisableDefaultMetrics(*disableDefaultMetrics),
		DisableSettingsMetrics(*disableSettingsMetrics),
		AutoDiscoverDatabases(*autoDiscoverDatabases),
		WithUserQueriesPath(*queriesPath),
		WithConstantLabels(*constantLabelsList),
	)
	defer func() {
		exporter.servers.Close()
	}()

	prometheus.MustRegister(exporter)

	// Use our shared code to run server and exit on error. Upstream's code below will not be executed.
	exporter_shared.RunServer("PostgreSQL", *listenAddress, *metricsPath, promhttp.ContinueOnError)
}<|MERGE_RESOLUTION|>--- conflicted
+++ resolved
@@ -4,68 +4,36 @@
 	"crypto/sha256"
 	"database/sql"
 	"errors"
-	"flag"
 	"fmt"
 	"io/ioutil"
 	"math"
 	"net/url"
 	"os"
 	"regexp"
+	"runtime"
 	"strconv"
+	"strings"
 	"sync"
 	"time"
 
 	"github.com/blang/semver"
-<<<<<<< HEAD
-	_ "github.com/lib/pq"
+	"github.com/lib/pq"
 	"gopkg.in/yaml.v2"
 
 	"github.com/prometheus/client_golang/prometheus"
 	"github.com/prometheus/client_golang/prometheus/promhttp"
 	"github.com/prometheus/common/log"
 	"github.com/prometheus/common/version"
-
-	"strings"
-=======
-	"github.com/lib/pq"
-	"github.com/prometheus/client_golang/prometheus"
-	"github.com/prometheus/client_golang/prometheus/promhttp"
-	"github.com/prometheus/common/log"
 	"gopkg.in/alecthomas/kingpin.v2"
-	"gopkg.in/yaml.v2"
-)
->>>>>>> 5f3a711e
 
 	"github.com/percona/exporter_shared"
 )
 
+// Version is set during build to the git describe version
+// (semantic version)-(commitish) form.
+var Version = "0.0.1"
+
 var (
-<<<<<<< HEAD
-	showVersion = flag.Bool(
-		"version", false,
-		"Print version information.",
-	)
-	listenAddress = flag.String(
-		"web.listen-address", getStringEnv("PG_EXPORTER_WEB_LISTEN_ADDRESS", ":9184"),
-		"Address to listen on for web interface and telemetry.",
-	)
-	metricsPath = flag.String(
-		"web.telemetry-path", getStringEnv("PG_EXPORTER_WEB_TELEMETRY_PATH", "/metrics"),
-		"Path under which to expose metrics.",
-	)
-	disableDefaultMetrics = flag.Bool(
-		"disable-default-metrics", getBoolEnv("PG_EXPORTER_DISABLE_DEFAULT_METRICS", false),
-		"Do not include default metrics.",
-	)
-	queriesPath = flag.String(
-		"extend.query-path", getStringEnv("PG_EXPORTER_EXTEND_QUERY_PATH", ""),
-		"Path to custom queries to run.",
-	)
-	onlyDumpMaps = flag.Bool(
-		"dumpmaps", false,
-		"Do not run, simply dump the maps.",
-	)
-=======
 	listenAddress          = kingpin.Flag("web.listen-address", "Address to listen on for web interface and telemetry.").Default(":9187").Envar("PG_EXPORTER_WEB_LISTEN_ADDRESS").String()
 	metricPath             = kingpin.Flag("web.telemetry-path", "Path under which to expose metrics.").Default("/metrics").Envar("PG_EXPORTER_WEB_TELEMETRY_PATH").String()
 	disableDefaultMetrics  = kingpin.Flag("disable-default-metrics", "Do not include default metrics.").Default("false").Envar("PG_EXPORTER_DISABLE_DEFAULT_METRICS").Bool()
@@ -74,7 +42,6 @@
 	queriesPath            = kingpin.Flag("extend.query-path", "Path to custom queries to run.").Default("").Envar("PG_EXPORTER_EXTEND_QUERY_PATH").String()
 	onlyDumpMaps           = kingpin.Flag("dumpmaps", "Do not run, simply dump the maps.").Bool()
 	constantLabelsList     = kingpin.Flag("constantLabels", "A list of label=value separated by comma(,).").Default("").Envar("PG_EXPORTER_CONSTANT_LABELS").String()
->>>>>>> 5f3a711e
 )
 
 // Metric name parts.
@@ -1107,7 +1074,7 @@
 func queryDatabases(server *Server) ([]string, error) {
 	rows, err := server.db.Query("SELECT datname FROM pg_database") // nolint: safesql
 	if err != nil {
-		return nil, fmt.Errorf("Error retrieving databases: %v", err)
+		return nil, fmt.Errorf("error retrieving databases: %v", err)
 	}
 	defer rows.Close() // nolint: errcheck
 
@@ -1116,7 +1083,7 @@
 	for rows.Next() {
 		err = rows.Scan(&databaseName)
 		if err != nil {
-			return nil, errors.New(fmt.Sprintln("Error retrieving rows:", err))
+			return nil, errors.New(fmt.Sprintln("error retrieving rows:", err))
 		}
 		result = append(result, databaseName)
 	}
@@ -1149,14 +1116,14 @@
 		rows, err = server.db.Query(query) // nolint: safesql
 	}
 	if err != nil {
-		return []error{}, fmt.Errorf("Error running query on database %q: %s %v", server, namespace, err)
+		return []error{}, fmt.Errorf("error running query on database %q: %s %v", server, namespace, err)
 	}
 	defer rows.Close() // nolint: errcheck
 
 	var columnNames []string
 	columnNames, err = rows.Columns()
 	if err != nil {
-		return []error{}, errors.New(fmt.Sprintln("Error retrieving column list for: ", namespace, err))
+		return []error{}, errors.New(fmt.Sprintln("error retrieving column list for: ", namespace, err))
 	}
 
 	// Make a lookup map for the column indices
@@ -1254,11 +1221,11 @@
 	var versionString string
 	err := versionRow.Scan(&versionString)
 	if err != nil {
-		return fmt.Errorf("Error scanning version string on %q: %v", server, err)
+		return fmt.Errorf("error scanning version string on %q: %v", server, err)
 	}
 	semanticVersion, err := parseVersion(versionString)
 	if err != nil {
-		return fmt.Errorf("Error parsing version string on %q: %v", server, err)
+		return fmt.Errorf("error parsing version string on %q: %v", server, err)
 	}
 	if !e.disableDefaultMetrics && semanticVersion.LT(lowestSupportedVersion) {
 		log.Warnf("PostgreSQL version is lower on %q then our lowest supported version! Got %s minimum supported is %s.", server, semanticVersion, lowestSupportedVersion)
@@ -1390,15 +1357,11 @@
 	server.Scrape(ch, e.error, e.disableSettingsMetrics)
 }
 
-<<<<<<< HEAD
-func getDataSource() string {
-=======
 // try to get the DataSource
 // DATA_SOURCE_NAME always wins so we do not break older versions
 // reading secrets from files wins over secrets in environment variables
 // DATA_SOURCE_NAME > DATA_SOURCE_{USER|PASS}_FILE > DATA_SOURCE_{USER|PASS}
 func getDataSources() []string {
->>>>>>> 5f3a711e
 	var dsn = os.Getenv("DATA_SOURCE_NAME")
 	if len(dsn) == 0 {
 		var user string
@@ -1433,32 +1396,13 @@
 	return strings.Split(dsn, ",")
 }
 
-func getStringEnv(key, fallback string) string {
-	if value, ok := os.LookupEnv(key); ok {
-		return value
-	}
-	return fallback
-}
-
-func getBoolEnv(key string, fallback bool) bool {
-	if value, ok := os.LookupEnv(key); ok {
-		v, _ := strconv.ParseBool(value)
-		return v
-	}
-	return fallback
-}
-
 func main() {
-	// Parse flags.
-	flag.Parse()
+	kingpin.Version(fmt.Sprintf("postgres_exporter %s (built with %s)\n", Version, runtime.Version()))
+	log.AddFlags(kingpin.CommandLine)
+	kingpin.Parse()
 
 	log.Infoln("Starting postgres_exporter", version.Info())
 	log.Infoln("Build context", version.BuildContext())
-
-	if *showVersion {
-		fmt.Fprintln(os.Stdout, version.Print("postgres_exporter"))
-		os.Exit(0)
-	}
 
 	if *onlyDumpMaps {
 		dumpMaps()
@@ -1484,5 +1428,5 @@
 	prometheus.MustRegister(exporter)
 
 	// Use our shared code to run server and exit on error. Upstream's code below will not be executed.
-	exporter_shared.RunServer("PostgreSQL", *listenAddress, *metricsPath, promhttp.ContinueOnError)
+	exporter_shared.RunServer("PostgreSQL", *listenAddress, *metricPath, promhttp.ContinueOnError)
 }