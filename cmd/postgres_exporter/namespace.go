// Copyright 2021 The Prometheus Authors
// Licensed under the Apache License, Version 2.0 (the "License");
// you may not use this file except in compliance with the License.
// You may obtain a copy of the License at
//
// http://www.apache.org/licenses/LICENSE-2.0
//
// Unless required by applicable law or agreed to in writing, software
// distributed under the License is distributed on an "AS IS" BASIS,
// WITHOUT WARRANTIES OR CONDITIONS OF ANY KIND, either express or implied.
// See the License for the specific language governing permissions and
// limitations under the License.

package main

import (
	"database/sql"
	"errors"
	"fmt"
	"time"

	"github.com/blang/semver/v4"
	"github.com/lib/pq"
	"github.com/prometheus/client_golang/prometheus"
)

// Query within a namespace mapping and emit metrics. Returns fatal errors if
// the scrape fails, and a slice of errors if they were non-fatal.
func queryNamespaceMapping(server *Server, namespace string, mapping MetricMapNamespace) ([]prometheus.Metric, []error, error) {
	// Check for a query override for this namespace
	query, found := server.queryOverrides[namespace]

	// Was this query disabled (i.e. nothing sensible can be queried on cu
	// version of PostgreSQL?
	if query == "" && found {
		// Return success (no pertinent data)
		return []prometheus.Metric{}, []error{}, nil
	}

	// Don't fail on a bad scrape of one metric
	var rows *sql.Rows
	var err error

	if !found {
		// I've no idea how to avoid this properly at the moment, but this is
		// an admin tool so you're not injecting SQL right?
		rows, err = server.db.Query(fmt.Sprintf("SELECT * FROM %s;", namespace)) // nolint: gas
	} else {
		rows, err = server.db.Query(query)
	}
	if err != nil {
		return []prometheus.Metric{}, []error{}, fmt.Errorf("Error running query on database %q: %s %v", server, namespace, err)
	}
	defer rows.Close() // nolint: errcheck

	var columnNames []string
	columnNames, err = rows.Columns()
	if err != nil {
		return []prometheus.Metric{}, []error{}, errors.New(fmt.Sprintln("Error retrieving column list for: ", namespace, err))
	}

	// Make a lookup map for the column indices
	var columnIdx = make(map[string]int, len(columnNames))
	for i, n := range columnNames {
		columnIdx[n] = i
	}

	var columnData = make([]interface{}, len(columnNames))
	var scanArgs = make([]interface{}, len(columnNames))
	for i := range columnData {
		scanArgs[i] = &columnData[i]
	}

	nonfatalErrors := []error{}

	metrics := make([]prometheus.Metric, 0)

	for rows.Next() {
		err = rows.Scan(scanArgs...)
		if err != nil {
			return []prometheus.Metric{}, []error{}, errors.New(fmt.Sprintln("Error retrieving rows:", namespace, err))
		}

		// Get the label values for this row.
		labels := make([]string, len(mapping.labels))
		for idx, label := range mapping.labels {
			labels[idx], _ = dbToString(columnData[columnIdx[label]])
		}

		// Loop over column names, and match to scan data. Unknown columns
		// will be filled with an untyped metric number *if* they can be
		// converted to float64s. NULLs are allowed and treated as NaN.
		for idx, columnName := range columnNames {
			var metric prometheus.Metric
			if metricMapping, ok := mapping.columnMappings[columnName]; ok {
				// Is this a metricy metric?
				if metricMapping.discard {
					continue
				}

				if metricMapping.histogram {
					var keys []float64
					err = pq.Array(&keys).Scan(columnData[idx])
					if err != nil {
						return []prometheus.Metric{}, []error{}, errors.New(fmt.Sprintln("Error retrieving", columnName, "buckets:", namespace, err))
					}

					var values []int64
					valuesIdx, ok := columnIdx[columnName+"_bucket"]
					if !ok {
						nonfatalErrors = append(nonfatalErrors, errors.New(fmt.Sprintln("Missing column: ", namespace, columnName+"_bucket")))
						continue
					}
					err = pq.Array(&values).Scan(columnData[valuesIdx])
					if err != nil {
						return []prometheus.Metric{}, []error{}, errors.New(fmt.Sprintln("Error retrieving", columnName, "bucket values:", namespace, err))
					}

					buckets := make(map[float64]uint64, len(keys))
					for i, key := range keys {
						if i >= len(values) {
							break
						}
						buckets[key] = uint64(values[i])
					}

					idx, ok = columnIdx[columnName+"_sum"]
					if !ok {
						nonfatalErrors = append(nonfatalErrors, errors.New(fmt.Sprintln("Missing column: ", namespace, columnName+"_sum")))
						continue
					}
					sum, ok := dbToFloat64(columnData[idx])
					if !ok {
						nonfatalErrors = append(nonfatalErrors, errors.New(fmt.Sprintln("Unexpected error parsing column: ", namespace, columnName+"_sum", columnData[idx])))
						continue
					}

					idx, ok = columnIdx[columnName+"_count"]
					if !ok {
						nonfatalErrors = append(nonfatalErrors, errors.New(fmt.Sprintln("Missing column: ", namespace, columnName+"_count")))
						continue
					}
					count, ok := dbToUint64(columnData[idx])
					if !ok {
						nonfatalErrors = append(nonfatalErrors, errors.New(fmt.Sprintln("Unexpected error parsing column: ", namespace, columnName+"_count", columnData[idx])))
						continue
					}

					metric = prometheus.MustNewConstHistogram(
						metricMapping.desc,
						count, sum, buckets,
						labels...,
					)
				} else {
					value, ok := dbToFloat64(columnData[idx])
					if !ok {
						nonfatalErrors = append(nonfatalErrors, errors.New(fmt.Sprintln("Unexpected error parsing column: ", namespace, columnName, columnData[idx])))
						continue
					}
					// Generate the metric
					metric = prometheus.MustNewConstMetric(metricMapping.desc, metricMapping.vtype, value, labels...)
				}
			} else {
				// Unknown metric. Report as untyped if scan to float64 works, else note an error too.
				metricLabel := fmt.Sprintf("%s_%s", namespace, columnName)
				desc := prometheus.NewDesc(metricLabel, fmt.Sprintf("Unknown metric from %s", namespace), mapping.labels, server.labels)

				// Its not an error to fail here, since the values are
				// unexpected anyway.
				value, ok := dbToFloat64(columnData[idx])
				if !ok {
					nonfatalErrors = append(nonfatalErrors, errors.New(fmt.Sprintln("Unparseable column type - discarding: ", namespace, columnName, err)))
					continue
				}
				metric = prometheus.MustNewConstMetric(desc, prometheus.UntypedValue, value, labels...)
			}
			metrics = append(metrics, metric)
		}
	}
	return metrics, nonfatalErrors, nil
}

// Iterate through all the namespace mappings in the exporter and run their
// queries.
func queryNamespaceMappings(ch chan<- prometheus.Metric, server *Server) map[string]error {
	// Return a map of namespace -> errors
	namespaceErrors := make(map[string]error)

	scrapeStart := time.Now()

	for namespace, mapping := range server.metricMap {
		logger.Debug("Querying namespace", "namespace", namespace)

		if mapping.master && !server.master {
			logger.Debug("Query skipped...")
			continue
		}

		// check if the query is to be run on specific database server version range or not
		if len(server.runonserver) > 0 {
			serVersion, _ := semver.Parse(server.lastMapVersion.String())
			runServerRange, _ := semver.ParseRange(server.runonserver)
			if !runServerRange(serVersion) {
				logger.Debug("Query skipped for this database version", "version", server.lastMapVersion.String(), "target_version", server.runonserver)
				continue
			}
		}

		scrapeMetric := false
		// Check if the metric is cached
		server.cacheMtx.Lock()
		cachedMetric, found := server.metricCache[namespace]
		server.cacheMtx.Unlock()
		// If found, check if needs refresh from cache
		if found {
			if scrapeStart.Sub(cachedMetric.lastScrape).Seconds() > float64(mapping.cacheSeconds) {
				scrapeMetric = true
			}
		} else {
			scrapeMetric = true
		}

		var metrics []prometheus.Metric
		var nonFatalErrors []error
		var err error
		if scrapeMetric {
			metrics, nonFatalErrors, err = queryNamespaceMapping(server, namespace, mapping)
		} else {
			metrics = cachedMetric.metrics
		}

		// Serious error - a namespace disappeared
		if err != nil {
			namespaceErrors[namespace] = err
<<<<<<< HEAD
			level.Error(logger).Log("err", err)
=======
			logger.Info("error finding namespace", "err", err)
>>>>>>> 1e574cf4
		}
		// Non-serious errors - likely version or parsing problems.
		if len(nonFatalErrors) > 0 {
			for _, err := range nonFatalErrors {
				logger.Info("error querying namespace", "err", err)
			}
		}

		// Emit the metrics into the channel
		for _, metric := range metrics {
			ch <- metric
		}

		if scrapeMetric {
			// Only cache if metric is meaningfully cacheable
			if mapping.cacheSeconds > 0 {
				server.cacheMtx.Lock()
				server.metricCache[namespace] = cachedMetrics{
					metrics:    metrics,
					lastScrape: scrapeStart,
				}
				server.cacheMtx.Unlock()
			}
		}
	}

	return namespaceErrors
}<|MERGE_RESOLUTION|>--- conflicted
+++ resolved
@@ -232,16 +232,12 @@
 		// Serious error - a namespace disappeared
 		if err != nil {
 			namespaceErrors[namespace] = err
-<<<<<<< HEAD
-			level.Error(logger).Log("err", err)
-=======
-			logger.Info("error finding namespace", "err", err)
->>>>>>> 1e574cf4
+			logger.Error("error finding namespace", "err", err)
 		}
 		// Non-serious errors - likely version or parsing problems.
 		if len(nonFatalErrors) > 0 {
 			for _, err := range nonFatalErrors {
-				logger.Info("error querying namespace", "err", err)
+				logger.Warn("error querying namespace", "err", err)
 			}
 		}
 
