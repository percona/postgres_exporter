// Copyright 2021 The Prometheus Authors
// Licensed under the Apache License, Version 2.0 (the "License");
// you may not use this file except in compliance with the License.
// You may obtain a copy of the License at
//
// http://www.apache.org/licenses/LICENSE-2.0
//
// Unless required by applicable law or agreed to in writing, software
// distributed under the License is distributed on an "AS IS" BASIS,
// WITHOUT WARRANTIES OR CONDITIONS OF ANY KIND, either express or implied.
// See the License for the specific language governing permissions and
// limitations under the License.

package main

import (
	"fmt"
	"net/http"
	_ "net/http/pprof"
	"os"
	"strings"

	"github.com/alecthomas/kingpin/v2"
<<<<<<< HEAD
	"github.com/go-kit/log"
	"github.com/go-kit/log/level"
	"github.com/prometheus-community/postgres_exporter/config"
	"github.com/prometheus/client_golang/prometheus"
	"github.com/prometheus/client_golang/prometheus/collectors"
	vc "github.com/prometheus/client_golang/prometheus/collectors/version"
	"github.com/prometheus/common/promlog"
	"github.com/prometheus/common/promlog/flag"
	"github.com/prometheus/common/promslog"
=======
	"github.com/prometheus-community/postgres_exporter/collector"
	"github.com/prometheus-community/postgres_exporter/config"
	"github.com/prometheus/client_golang/prometheus"
	versioncollector "github.com/prometheus/client_golang/prometheus/collectors/version"
	"github.com/prometheus/client_golang/prometheus/promhttp"
	"github.com/prometheus/common/promslog"
	"github.com/prometheus/common/promslog/flag"
>>>>>>> 1e574cf4
	"github.com/prometheus/common/version"
	"github.com/prometheus/exporter-toolkit/web"
	"github.com/prometheus/exporter-toolkit/web/kingpinflag"
	"golang.org/x/sync/semaphore"
)

var (
	c = config.Handler{
		Config: &config.Config{},
	}

	configFile    = kingpin.Flag("config.file", "Postgres exporter configuration file.").Default("postgres_exporter.yml").String()
	webConfig     = kingpinflag.AddFlags(kingpin.CommandLine, ":9187")
	webConfigFile = kingpin.Flag(
		"web.config",
		"[EXPERIMENTAL] Path to config yaml file that can enable TLS or authentication.",
	).Default("").String() // added for compatibility reasons to not break it in PMM 2.
	metricsPath            = kingpin.Flag("web.telemetry-path", "Path under which to expose metrics.").Default("/metrics").Envar("PG_EXPORTER_WEB_TELEMETRY_PATH").String()
	disableDefaultMetrics  = kingpin.Flag("disable-default-metrics", "Do not include default metrics.").Default("false").Envar("PG_EXPORTER_DISABLE_DEFAULT_METRICS").Bool()
	disableSettingsMetrics = kingpin.Flag("disable-settings-metrics", "Do not include pg_settings metrics.").Default("false").Envar("PG_EXPORTER_DISABLE_SETTINGS_METRICS").Bool()
	autoDiscoverDatabases  = kingpin.Flag("auto-discover-databases", "Whether to discover the databases on a server dynamically. (DEPRECATED)").Default("false").Envar("PG_EXPORTER_AUTO_DISCOVER_DATABASES").Bool()
<<<<<<< HEAD
	// queriesPath            = kingpin.Flag("extend.query-path", "Path to custom queries to run. (DEPRECATED)").Default("").Envar("PG_EXPORTER_EXTEND_QUERY_PATH").String()
	onlyDumpMaps       = kingpin.Flag("dumpmaps", "Do not run, simply dump the maps.").Bool()
	constantLabelsList = kingpin.Flag("constantLabels", "A list of label=value separated by comma(,). (DEPRECATED)").Default("").Envar("PG_EXPORTER_CONSTANT_LABELS").String()
	excludeDatabases   = kingpin.Flag("exclude-databases", "A list of databases to remove when autoDiscoverDatabases is enabled (DEPRECATED)").Default("").Envar("PG_EXPORTER_EXCLUDE_DATABASES").String()
	includeDatabases   = kingpin.Flag("include-databases", "A list of databases to include when autoDiscoverDatabases is enabled (DEPRECATED)").Default("").Envar("PG_EXPORTER_INCLUDE_DATABASES").String()
	metricPrefix       = kingpin.Flag("metric-prefix", "A metric prefix can be used to have non-default (not \"pg\") prefixes for each of the metrics").Default("pg").Envar("PG_EXPORTER_METRIC_PREFIX").String()
	logger             = log.NewNopLogger()
=======
	queriesPath            = kingpin.Flag("extend.query-path", "Path to custom queries to run. (DEPRECATED)").Default("").Envar("PG_EXPORTER_EXTEND_QUERY_PATH").String()
	onlyDumpMaps           = kingpin.Flag("dumpmaps", "Do not run, simply dump the maps.").Bool()
	constantLabelsList     = kingpin.Flag("constantLabels", "A list of label=value separated by comma(,). (DEPRECATED)").Default("").Envar("PG_EXPORTER_CONSTANT_LABELS").String()
	excludeDatabases       = kingpin.Flag("exclude-databases", "A list of databases to remove when autoDiscoverDatabases is enabled (DEPRECATED)").Default("").Envar("PG_EXPORTER_EXCLUDE_DATABASES").String()
	includeDatabases       = kingpin.Flag("include-databases", "A list of databases to include when autoDiscoverDatabases is enabled (DEPRECATED)").Default("").Envar("PG_EXPORTER_INCLUDE_DATABASES").String()
	metricPrefix           = kingpin.Flag("metric-prefix", "A metric prefix can be used to have non-default (not \"pg\") prefixes for each of the metrics").Default("pg").Envar("PG_EXPORTER_METRIC_PREFIX").String()
	logger                 = promslog.NewNopLogger()
>>>>>>> 1e574cf4
)

// Metric name parts.
const (
	// Namespace for all metrics.
	namespace = "pg"
	// Subsystems.
	exporter = "exporter"
	// The name of the exporter.
	exporterName = "postgres_exporter"
	// Metric label used for static string data thats handy to send to Prometheus
	// e.g. version
	staticLabelName = "static"
	// Metric label used for server identification.
	serverLabelName = "server"
)

func main() {
	kingpin.Version(version.Print(exporterName))
	promslogConfig := &promslog.Config{}
	flag.AddFlags(kingpin.CommandLine, promslogConfig)
	kingpin.HelpFlag.Short('h')
	webConfig.WebConfigFile = webConfigFile
	kingpin.Parse()
	logger = promslog.New(promslogConfig)

	if *onlyDumpMaps {
		dumpMaps()
		return
	}

	if err := c.ReloadConfig(*configFile, logger); err != nil {
		// This is not fatal, but it means that auth must be provided for every dsn.
		logger.Warn("Error loading config", "err", err)
	}

	dsns, err := getDataSources()
	if err != nil {
		logger.Error("Failed reading data sources", "err", err.Error())
		os.Exit(1)
	}

	excludedDatabases := strings.Split(*excludeDatabases, ",")
	logger.Info("Excluded databases", "databases", fmt.Sprintf("%v", excludedDatabases))

<<<<<<< HEAD
	// if *queriesPath != "" {
	//	level.Warn(logger).Log("msg", "The extended queries.yaml config is DEPRECATED", "file", *queriesPath)
	// }
=======
	if *queriesPath != "" {
		logger.Warn("The extended queries.yaml config is DEPRECATED", "file", *queriesPath)
	}
>>>>>>> 1e574cf4

	if *autoDiscoverDatabases || *excludeDatabases != "" || *includeDatabases != "" {
		logger.Warn("Scraping additional databases via auto discovery is DEPRECATED")
	}

	if *constantLabelsList != "" {
		logger.Warn("Constant labels on all metrics is DEPRECATED")
	}

<<<<<<< HEAD
	versionCollector := vc.NewCollector(exporterName)
	psCollector := collectors.NewProcessCollector(collectors.ProcessCollectorOpts{})
	goCollector := collectors.NewGoCollector()

	globalCollectors := map[string]prometheus.Collector{
		"standard.process": psCollector,
		"standard.go":      goCollector,
		"version":          versionCollector,
=======
	opts := []ExporterOpt{
		DisableDefaultMetrics(*disableDefaultMetrics),
		DisableSettingsMetrics(*disableSettingsMetrics),
		AutoDiscoverDatabases(*autoDiscoverDatabases),
		WithUserQueriesPath(*queriesPath),
		WithConstantLabels(*constantLabelsList),
		ExcludeDatabases(excludedDatabases),
		IncludeDatabases(*includeDatabases),
	}

	exporter := NewExporter(dsns, opts...)
	defer func() {
		exporter.servers.Close()
	}()

	prometheus.MustRegister(versioncollector.NewCollector(exporterName))

	prometheus.MustRegister(exporter)

	// TODO(@sysadmind): Remove this with multi-target support. We are removing multiple DSN support
	dsn := ""
	if len(dsns) > 0 {
		dsn = dsns[0]
	}

	pe, err := collector.NewPostgresCollector(
		logger,
		excludedDatabases,
		dsn,
		[]string{},
	)
	if err != nil {
		logger.Warn("Failed to create PostgresCollector", "err", err.Error())
	} else {
		prometheus.MustRegister(pe)
>>>>>>> 1e574cf4
	}

	connSema := semaphore.NewWeighted(*maxConnections)
	http.Handle(*metricsPath, Handler(logger, dsns, connSema, globalCollectors))

	if *metricsPath != "/" && *metricsPath != "" {
		landingConfig := web.LandingConfig{
			Name:        "Postgres Exporter",
			Description: "Prometheus PostgreSQL server Exporter",
			Version:     version.Info(),
			Links: []web.LandingLinks{
				{
					Address: *metricsPath,
					Text:    "Metrics",
				},
			},
		}
		landingPage, err := web.NewLandingPage(landingConfig)
		if err != nil {
			logger.Error("error creating landing page", "err", err)
			os.Exit(1)
		}
		http.Handle("/", landingPage)
	}

	http.HandleFunc("/probe", handleProbe(logger, excludedDatabases, connSema))

	level.Info(logger).Log("msg", "Listening on address", "address", *webConfig.WebListenAddresses)
	srv := &http.Server{}
<<<<<<< HEAD
	if err := web.ListenAndServe(srv, webConfig, promslog.New(&promslog.Config{})); err != nil {
		level.Error(logger).Log("msg", "Error running HTTP server", "err", err)
=======
	if err := web.ListenAndServe(srv, webConfig, logger); err != nil {
		logger.Error("Error running HTTP server", "err", err)
>>>>>>> 1e574cf4
		os.Exit(1)
	}
}<|MERGE_RESOLUTION|>--- conflicted
+++ resolved
@@ -21,25 +21,12 @@
 	"strings"
 
 	"github.com/alecthomas/kingpin/v2"
-<<<<<<< HEAD
-	"github.com/go-kit/log"
-	"github.com/go-kit/log/level"
 	"github.com/prometheus-community/postgres_exporter/config"
 	"github.com/prometheus/client_golang/prometheus"
 	"github.com/prometheus/client_golang/prometheus/collectors"
 	vc "github.com/prometheus/client_golang/prometheus/collectors/version"
-	"github.com/prometheus/common/promlog"
-	"github.com/prometheus/common/promlog/flag"
-	"github.com/prometheus/common/promslog"
-=======
-	"github.com/prometheus-community/postgres_exporter/collector"
-	"github.com/prometheus-community/postgres_exporter/config"
-	"github.com/prometheus/client_golang/prometheus"
-	versioncollector "github.com/prometheus/client_golang/prometheus/collectors/version"
-	"github.com/prometheus/client_golang/prometheus/promhttp"
 	"github.com/prometheus/common/promslog"
 	"github.com/prometheus/common/promslog/flag"
->>>>>>> 1e574cf4
 	"github.com/prometheus/common/version"
 	"github.com/prometheus/exporter-toolkit/web"
 	"github.com/prometheus/exporter-toolkit/web/kingpinflag"
@@ -61,23 +48,13 @@
 	disableDefaultMetrics  = kingpin.Flag("disable-default-metrics", "Do not include default metrics.").Default("false").Envar("PG_EXPORTER_DISABLE_DEFAULT_METRICS").Bool()
 	disableSettingsMetrics = kingpin.Flag("disable-settings-metrics", "Do not include pg_settings metrics.").Default("false").Envar("PG_EXPORTER_DISABLE_SETTINGS_METRICS").Bool()
 	autoDiscoverDatabases  = kingpin.Flag("auto-discover-databases", "Whether to discover the databases on a server dynamically. (DEPRECATED)").Default("false").Envar("PG_EXPORTER_AUTO_DISCOVER_DATABASES").Bool()
-<<<<<<< HEAD
 	// queriesPath            = kingpin.Flag("extend.query-path", "Path to custom queries to run. (DEPRECATED)").Default("").Envar("PG_EXPORTER_EXTEND_QUERY_PATH").String()
 	onlyDumpMaps       = kingpin.Flag("dumpmaps", "Do not run, simply dump the maps.").Bool()
 	constantLabelsList = kingpin.Flag("constantLabels", "A list of label=value separated by comma(,). (DEPRECATED)").Default("").Envar("PG_EXPORTER_CONSTANT_LABELS").String()
 	excludeDatabases   = kingpin.Flag("exclude-databases", "A list of databases to remove when autoDiscoverDatabases is enabled (DEPRECATED)").Default("").Envar("PG_EXPORTER_EXCLUDE_DATABASES").String()
 	includeDatabases   = kingpin.Flag("include-databases", "A list of databases to include when autoDiscoverDatabases is enabled (DEPRECATED)").Default("").Envar("PG_EXPORTER_INCLUDE_DATABASES").String()
 	metricPrefix       = kingpin.Flag("metric-prefix", "A metric prefix can be used to have non-default (not \"pg\") prefixes for each of the metrics").Default("pg").Envar("PG_EXPORTER_METRIC_PREFIX").String()
-	logger             = log.NewNopLogger()
-=======
-	queriesPath            = kingpin.Flag("extend.query-path", "Path to custom queries to run. (DEPRECATED)").Default("").Envar("PG_EXPORTER_EXTEND_QUERY_PATH").String()
-	onlyDumpMaps           = kingpin.Flag("dumpmaps", "Do not run, simply dump the maps.").Bool()
-	constantLabelsList     = kingpin.Flag("constantLabels", "A list of label=value separated by comma(,). (DEPRECATED)").Default("").Envar("PG_EXPORTER_CONSTANT_LABELS").String()
-	excludeDatabases       = kingpin.Flag("exclude-databases", "A list of databases to remove when autoDiscoverDatabases is enabled (DEPRECATED)").Default("").Envar("PG_EXPORTER_EXCLUDE_DATABASES").String()
-	includeDatabases       = kingpin.Flag("include-databases", "A list of databases to include when autoDiscoverDatabases is enabled (DEPRECATED)").Default("").Envar("PG_EXPORTER_INCLUDE_DATABASES").String()
-	metricPrefix           = kingpin.Flag("metric-prefix", "A metric prefix can be used to have non-default (not \"pg\") prefixes for each of the metrics").Default("pg").Envar("PG_EXPORTER_METRIC_PREFIX").String()
-	logger                 = promslog.NewNopLogger()
->>>>>>> 1e574cf4
+	logger             = promslog.NewNopLogger()
 )
 
 // Metric name parts.
@@ -123,15 +100,9 @@
 	excludedDatabases := strings.Split(*excludeDatabases, ",")
 	logger.Info("Excluded databases", "databases", fmt.Sprintf("%v", excludedDatabases))
 
-<<<<<<< HEAD
 	// if *queriesPath != "" {
 	//	level.Warn(logger).Log("msg", "The extended queries.yaml config is DEPRECATED", "file", *queriesPath)
 	// }
-=======
-	if *queriesPath != "" {
-		logger.Warn("The extended queries.yaml config is DEPRECATED", "file", *queriesPath)
-	}
->>>>>>> 1e574cf4
 
 	if *autoDiscoverDatabases || *excludeDatabases != "" || *includeDatabases != "" {
 		logger.Warn("Scraping additional databases via auto discovery is DEPRECATED")
@@ -141,7 +112,6 @@
 		logger.Warn("Constant labels on all metrics is DEPRECATED")
 	}
 
-<<<<<<< HEAD
 	versionCollector := vc.NewCollector(exporterName)
 	psCollector := collectors.NewProcessCollector(collectors.ProcessCollectorOpts{})
 	goCollector := collectors.NewGoCollector()
@@ -150,43 +120,6 @@
 		"standard.process": psCollector,
 		"standard.go":      goCollector,
 		"version":          versionCollector,
-=======
-	opts := []ExporterOpt{
-		DisableDefaultMetrics(*disableDefaultMetrics),
-		DisableSettingsMetrics(*disableSettingsMetrics),
-		AutoDiscoverDatabases(*autoDiscoverDatabases),
-		WithUserQueriesPath(*queriesPath),
-		WithConstantLabels(*constantLabelsList),
-		ExcludeDatabases(excludedDatabases),
-		IncludeDatabases(*includeDatabases),
-	}
-
-	exporter := NewExporter(dsns, opts...)
-	defer func() {
-		exporter.servers.Close()
-	}()
-
-	prometheus.MustRegister(versioncollector.NewCollector(exporterName))
-
-	prometheus.MustRegister(exporter)
-
-	// TODO(@sysadmind): Remove this with multi-target support. We are removing multiple DSN support
-	dsn := ""
-	if len(dsns) > 0 {
-		dsn = dsns[0]
-	}
-
-	pe, err := collector.NewPostgresCollector(
-		logger,
-		excludedDatabases,
-		dsn,
-		[]string{},
-	)
-	if err != nil {
-		logger.Warn("Failed to create PostgresCollector", "err", err.Error())
-	} else {
-		prometheus.MustRegister(pe)
->>>>>>> 1e574cf4
 	}
 
 	connSema := semaphore.NewWeighted(*maxConnections)
@@ -216,13 +149,8 @@
 
 	level.Info(logger).Log("msg", "Listening on address", "address", *webConfig.WebListenAddresses)
 	srv := &http.Server{}
-<<<<<<< HEAD
 	if err := web.ListenAndServe(srv, webConfig, promslog.New(&promslog.Config{})); err != nil {
-		level.Error(logger).Log("msg", "Error running HTTP server", "err", err)
-=======
-	if err := web.ListenAndServe(srv, webConfig, logger); err != nil {
 		logger.Error("Error running HTTP server", "err", err)
->>>>>>> 1e574cf4
 		os.Exit(1)
 	}
 }