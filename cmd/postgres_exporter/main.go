// Copyright 2021 The Prometheus Authors
// Licensed under the Apache License, Version 2.0 (the "License");
// you may not use this file except in compliance with the License.
// You may obtain a copy of the License at
//
// http://www.apache.org/licenses/LICENSE-2.0
//
// Unless required by applicable law or agreed to in writing, software
// distributed under the License is distributed on an "AS IS" BASIS,
// WITHOUT WARRANTIES OR CONDITIONS OF ANY KIND, either express or implied.
// See the License for the specific language governing permissions and
// limitations under the License.

package main

import (
	"fmt"
	"net/http"
	"os"

	"github.com/go-kit/log"
	"github.com/go-kit/log/level"
	"github.com/prometheus-community/postgres_exporter/collector"
	"github.com/prometheus/client_golang/prometheus"
	"github.com/prometheus/client_golang/prometheus/collectors"
	"github.com/prometheus/client_golang/prometheus/promhttp"
	"github.com/prometheus/common/promlog"
	"github.com/prometheus/common/promlog/flag"
	"github.com/prometheus/common/version"
	"github.com/prometheus/exporter-toolkit/web"
	webflag "github.com/prometheus/exporter-toolkit/web/kingpinflag"
	"gopkg.in/alecthomas/kingpin.v2"
)

var (
	listenAddress = kingpin.Flag("web.listen-address", "Address to listen on for web interface and telemetry.").Default(":9187").Envar("PG_EXPORTER_WEB_LISTEN_ADDRESS").String()
	webConfig     = webflag.AddFlags(kingpin.CommandLine)
	webConfigFile = kingpin.Flag(
		"web.config",
		"[EXPERIMENTAL] Path to config yaml file that can enable TLS or authentication.",
	).Default("").String()
	metricPath             = kingpin.Flag("web.telemetry-path", "Path under which to expose metrics.").Default("/metrics").Envar("PG_EXPORTER_WEB_TELEMETRY_PATH").String()
	disableDefaultMetrics  = kingpin.Flag("disable-default-metrics", "Do not include default metrics.").Default("false").Envar("PG_EXPORTER_DISABLE_DEFAULT_METRICS").Bool()
	disableSettingsMetrics = kingpin.Flag("disable-settings-metrics", "Do not include pg_settings metrics.").Default("false").Envar("PG_EXPORTER_DISABLE_SETTINGS_METRICS").Bool()
	autoDiscoverDatabases  = kingpin.Flag("auto-discover-databases", "Whether to discover the databases on a server dynamically.").Default("false").Envar("PG_EXPORTER_AUTO_DISCOVER_DATABASES").Bool()
	onlyDumpMaps           = kingpin.Flag("dumpmaps", "Do not run, simply dump the maps.").Bool()
	constantLabelsList     = kingpin.Flag("constantLabels", "A list of label=value separated by comma(,).").Default("").Envar("PG_EXPORTER_CONSTANT_LABELS").String()
	excludeDatabases       = kingpin.Flag("exclude-databases", "A list of databases to remove when autoDiscoverDatabases is enabled").Default("").Envar("PG_EXPORTER_EXCLUDE_DATABASES").String()
	includeDatabases       = kingpin.Flag("include-databases", "A list of databases to include when autoDiscoverDatabases is enabled").Default("").Envar("PG_EXPORTER_INCLUDE_DATABASES").String()
	metricPrefix           = kingpin.Flag("metric-prefix", "A metric prefix can be used to have non-default (not \"pg\") prefixes for each of the metrics").Default("pg").Envar("PG_EXPORTER_METRIC_PREFIX").String()
	logger                 = log.NewNopLogger()
)

// Metric name parts.
const (
	// Namespace for all metrics.
	namespace = "pg"
	// Subsystems.
	exporter = "exporter"
	// The name of the exporter.
	exporterName = "postgres_exporter"
	// Metric label used for static string data thats handy to send to Prometheus
	// e.g. version
	staticLabelName = "static"
	// Metric label used for server identification.
	serverLabelName = "server"
)

func main() {
	kingpin.Version(version.Print(exporterName))
	promlogConfig := &promlog.Config{}
	flag.AddFlags(kingpin.CommandLine, promlogConfig)
	kingpin.HelpFlag.Short('h')
	kingpin.Parse()
	logger = promlog.New(promlogConfig)

	// landingPage contains the HTML served at '/'.
	// TODO: Make this nicer and more informative.
	var landingPage = []byte(`<html>
	<head><title>Postgres exporter</title></head>
	<body>
	<h1>Postgres exporter</h1>
	<p><a href='` + *metricPath + `'>Metrics</a></p>
	</body>
	</html>
	`)

	if *onlyDumpMaps {
		dumpMaps()
		return
	}

	dsn, err := getDataSources()
	if err != nil {
		level.Error(logger).Log("msg", "Failed reading data sources", "err", err.Error())
		os.Exit(1)
	}

	if len(dsn) == 0 {
		level.Error(logger).Log("msg", "Couldn't find environment variables describing the datasource to use")
		os.Exit(1)
	}

	opts := []ExporterOpt{
		DisableDefaultMetrics(*disableDefaultMetrics),
		DisableSettingsMetrics(*disableSettingsMetrics),
		AutoDiscoverDatabases(*autoDiscoverDatabases),
		WithConstantLabels(*constantLabelsList),
		ExcludeDatabases(*excludeDatabases),
		IncludeDatabases(*includeDatabases),
	}

	exporter := NewExporter(dsn, opts...)
	defer func() {
		exporter.servers.Close()
	}()

	versionCollector := version.NewCollector(exporterName)
	prometheus.MustRegister(versionCollector)

	prometheus.MustRegister(exporter)

	cleanup, hr, mr, lr := initializePerconaExporters(dsn, opts)
	defer cleanup()

	pe, err := collector.NewPostgresCollector(
		logger,
		dsn,
		[]string{},
	)
	if err != nil {
		level.Error(logger).Log("msg", "Failed to create PostgresCollector", "err", err.Error())
		os.Exit(1)
	}
	prometheus.MustRegister(pe)

	psCollector := collectors.NewProcessCollector(collectors.ProcessCollectorOpts{})
	goCollector := collectors.NewGoCollector()

	promHandler := newHandler(map[string]prometheus.Collector{
		"exporter":         exporter,
		"custom_query.hr":  hr,
		"custom_query.mr":  mr,
		"custom_query.lr":  lr,
		"standard.process": psCollector,
		"standard.go":      goCollector,
		"version":          versionCollector,
	})

	http.Handle(*metricPath, promHandler)

	http.HandleFunc("/", func(w http.ResponseWriter, r *http.Request) {
		w.Header().Set("Content-Type", "text/html; charset=UTF-8") // nolint: errcheck
		w.Write(landingPage)                                       // nolint: errcheck
	})

	var webCfg string
	if *webConfigFile != "" {
		webCfg = *webConfigFile
	}
	if *webConfig != "" {
		webCfg = *webConfig
	}

	level.Info(logger).Log("msg", "Listening on address", "address", *listenAddress)
	srv := &http.Server{Addr: *listenAddress}
	if err := web.ListenAndServe(srv, webCfg, logger); err != nil {
		level.Error(logger).Log("msg", "Error running HTTP server", "err", err)
		os.Exit(1)
	}
}

// handler wraps an unfiltered http.Handler but uses a filtered handler,
// created on the fly, if filtering is requested. Create instances with
// newHandler. It used for collectors filtering.
type handler struct {
	unfilteredHandler http.Handler
	collectors        map[string]prometheus.Collector
}

func newHandler(collectors map[string]prometheus.Collector) *handler {
	h := &handler{collectors: collectors}

	innerHandler, err := h.innerHandler()
	if err != nil {
		level.Error(logger).Log("msg", "Couldn't create metrics handler", "error", err)
		os.Exit(1)
	}

	h.unfilteredHandler = innerHandler
	return h
}

// ServeHTTP implements http.Handler.
func (h *handler) ServeHTTP(w http.ResponseWriter, r *http.Request) {
	filters := r.URL.Query()["collect[]"]
	level.Debug(logger).Log("msg", "Collect query", "filters", filters)

	if len(filters) == 0 {
		// No filters, use the prepared unfiltered handler.
		h.unfilteredHandler.ServeHTTP(w, r)
		return
	}

	filteredHandler, err := h.innerHandler(filters...)
	if err != nil {
		level.Warn(logger).Log("msg", "Couldn't create filtered metrics handler", "error", err)
		w.WriteHeader(http.StatusBadRequest)
<<<<<<< HEAD
		w.Write([]byte(fmt.Sprintf("Couldn't create filtered metrics handler: %s", err)))
=======
		w.Write([]byte(fmt.Sprintf("Couldn't create filtered metrics handler: %s", err))) // nolint: errcheck
>>>>>>> 43f7dd1e
		return
	}

	filteredHandler.ServeHTTP(w, r)
}

func (h *handler) innerHandler(filters ...string) (http.Handler, error) {
	registry := prometheus.NewRegistry()

	// register all collectors by default.
	if len(filters) == 0 {
		for name, c := range h.collectors {
			if err := registry.Register(c); err != nil {
				return nil, err
			}
			level.Debug(logger).Log("msg", "Collector was registered", "collector", name)
		}
	}

	// register only filtered collectors.
	for _, name := range filters {
		if c, ok := h.collectors[name]; ok {
			if err := registry.Register(c); err != nil {
				return nil, err
			}
			level.Debug(logger).Log("msg", "Collector was registered", "collector", name)
		}
	}

	handler := promhttp.HandlerFor(
		registry,
		promhttp.HandlerOpts{
			//ErrorLog:       log.NewNopLogger() .NewErrorLogger(),
			ErrorHandling: promhttp.ContinueOnError,
		},
	)

	return handler, nil
}<|MERGE_RESOLUTION|>--- conflicted
+++ resolved
@@ -206,11 +206,7 @@
 	if err != nil {
 		level.Warn(logger).Log("msg", "Couldn't create filtered metrics handler", "error", err)
 		w.WriteHeader(http.StatusBadRequest)
-<<<<<<< HEAD
-		w.Write([]byte(fmt.Sprintf("Couldn't create filtered metrics handler: %s", err)))
-=======
 		w.Write([]byte(fmt.Sprintf("Couldn't create filtered metrics handler: %s", err))) // nolint: errcheck
->>>>>>> 43f7dd1e
 		return
 	}
 
