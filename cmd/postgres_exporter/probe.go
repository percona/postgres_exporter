--- conflicted
+++ resolved
@@ -25,11 +25,7 @@
 	"golang.org/x/sync/semaphore"
 )
 
-<<<<<<< HEAD
-func handleProbe(logger log.Logger, excludeDatabases []string, connSema *semaphore.Weighted) http.HandlerFunc {
-=======
-func handleProbe(logger *slog.Logger, excludeDatabases []string) http.HandlerFunc {
->>>>>>> 1e574cf4
+func handleProbe(logger *slog.Logger, excludeDatabases []string, connSema *semaphore.Weighted) http.HandlerFunc {
 	return func(w http.ResponseWriter, r *http.Request) {
 		ctx := r.Context()
 		conf := c.GetConfig()
