--- conflicted
+++ resolved
@@ -216,15 +216,10 @@
 
 	missingCount := 0
 	missingMetrics := ""
-<<<<<<< HEAD
-	for _, metric := range oldMetricsCollection.MetricNamesWithLabels {
-		if metric == "" || strings.HasPrefix(metric, "# ") || metric == "go_memstats_gc_cpu_fraction" {
-=======
 	missingLabelsCount := 0
 	missingLabels := ""
 	for _, oldMetric := range oldMetricsCollection.MetricsData {
-		if oldMetric.name == "" || strings.HasPrefix(oldMetric.name, "# ") {
->>>>>>> 80bb4940
+		if oldMetric.name == "" || strings.HasPrefix(oldMetric.name, "# ") || metric == "go_memstats_gc_cpu_fraction" {
 			continue
 		}
 
