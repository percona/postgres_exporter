pg_replication:
  query: "SELECT EXTRACT(EPOCH FROM (now() - pg_last_xact_replay_timestamp())) as lag"
  master: true
  metrics:
    - lag:
        usage: "GAUGE"
        description: "Replication lag behind master in seconds"

pg_postmaster:
  query: "SELECT pg_postmaster_start_time as start_time_seconds from pg_postmaster_start_time()"
  master: true
  metrics:
    - start_time_seconds:
        usage: "GAUGE"
        description: "Time at which postmaster started"

pg_stat_user_tables:
  query: "SELECT current_database() datname, schemaname, relname, seq_scan, seq_tup_read, idx_scan, idx_tup_fetch, n_tup_ins, n_tup_upd, n_tup_del, n_tup_hot_upd, n_live_tup, n_dead_tup, n_mod_since_analyze, COALESCE(last_vacuum, '1970-01-01Z'), COALESCE(last_vacuum, '1970-01-01Z') as last_vacuum, COALESCE(last_autovacuum, '1970-01-01Z') as last_autovacuum, COALESCE(last_analyze, '1970-01-01Z') as last_analyze, COALESCE(last_autoanalyze, '1970-01-01Z') as last_autoanalyze, vacuum_count, autovacuum_count, analyze_count, autoanalyze_count FROM pg_stat_user_tables"
  metrics:
    - datname:
        usage: "LABEL"
        description: "Name of current database"
    - schemaname:
        usage: "LABEL"
        description: "Name of the schema that this table is in"
    - relname:
        usage: "LABEL"
        description: "Name of this table"
    - seq_scan:
        usage: "COUNTER"
        description: "Number of sequential scans initiated on this table"
    - seq_tup_read:
        usage: "COUNTER"
        description: "Number of live rows fetched by sequential scans"
    - idx_scan:
        usage: "COUNTER"
        description: "Number of index scans initiated on this table"
    - idx_tup_fetch:
        usage: "COUNTER"
        description: "Number of live rows fetched by index scans"
    - n_tup_ins:
        usage: "COUNTER"
        description: "Number of rows inserted"
    - n_tup_upd:
        usage: "COUNTER"
        description: "Number of rows updated"
    - n_tup_del:
        usage: "COUNTER"
        description: "Number of rows deleted"
    - n_tup_hot_upd:
        usage: "COUNTER"
        description: "Number of rows HOT updated (i.e., with no separate index update required)"
    - n_live_tup:
        usage: "GAUGE"
        description: "Estimated number of live rows"
    - n_dead_tup:
        usage: "GAUGE"
        description: "Estimated number of dead rows"
    - n_mod_since_analyze:
        usage: "GAUGE"
        description: "Estimated number of rows changed since last analyze"
    - last_vacuum:
        usage: "GAUGE"
        description: "Last time at which this table was manually vacuumed (not counting VACUUM FULL)"
    - last_autovacuum:
        usage: "GAUGE"
        description: "Last time at which this table was vacuumed by the autovacuum daemon"
    - last_analyze:
        usage: "GAUGE"
        description: "Last time at which this table was manually analyzed"
    - last_autoanalyze:
        usage: "GAUGE"
        description: "Last time at which this table was analyzed by the autovacuum daemon"
    - vacuum_count:
        usage: "COUNTER"
        description: "Number of times this table has been manually vacuumed (not counting VACUUM FULL)"
    - autovacuum_count:
        usage: "COUNTER"
        description: "Number of times this table has been vacuumed by the autovacuum daemon"
    - analyze_count:
        usage: "COUNTER"
        description: "Number of times this table has been manually analyzed"
    - autoanalyze_count:
        usage: "COUNTER"
        description: "Number of times this table has been analyzed by the autovacuum daemon"

pg_statio_user_tables:
  query: "SELECT current_database() datname, schemaname, relname, heap_blks_read, heap_blks_hit, idx_blks_read, idx_blks_hit, toast_blks_read, toast_blks_hit, tidx_blks_read, tidx_blks_hit FROM pg_statio_user_tables"
  metrics:
    - datname:
        usage: "LABEL"
        description: "Name of current database"
    - schemaname:
        usage: "LABEL"
        description: "Name of the schema that this table is in"
    - relname:
        usage: "LABEL"
        description: "Name of this table"
    - heap_blks_read:
        usage: "COUNTER"
        description: "Number of disk blocks read from this table"
    - heap_blks_hit:
        usage: "COUNTER"
        description: "Number of buffer hits in this table"
    - idx_blks_read:
        usage: "COUNTER"
        description: "Number of disk blocks read from all indexes on this table"
    - idx_blks_hit:
        usage: "COUNTER"
        description: "Number of buffer hits in all indexes on this table"
    - toast_blks_read:
        usage: "COUNTER"
        description: "Number of disk blocks read from this table's TOAST table (if any)"
    - toast_blks_hit:
        usage: "COUNTER"
        description: "Number of buffer hits in this table's TOAST table (if any)"
    - tidx_blks_read:
        usage: "COUNTER"
        description: "Number of disk blocks read from this table's TOAST table indexes (if any)"
    - tidx_blks_hit:
        usage: "COUNTER"
        description: "Number of buffer hits in this table's TOAST table indexes (if any)"

pg_database:
<<<<<<< HEAD
  query: " SELECT pg_database.datname, pg_database_size(pg_database.datname) as size FROM pg_database"
=======
  query: "SELECT pg_database.datname, pg_database_size(pg_database.datname) as size FROM pg_database"
  master: true
  cache_seconds: 30
>>>>>>> aeec47ea
  metrics:
    - datname:
        usage: "LABEL"
        description: "Name of the database"
    - size_bytes:
        usage: "GAUGE"
        description: "Disk space used by the database"

pg_stat_statements:
  query: "SELECT t2.rolname, t3.datname, queryid, calls, total_time / 1000 as total_time_seconds, min_time / 1000 as min_time_seconds, max_time / 1000 as max_time_seconds, mean_time / 1000 as mean_time_seconds, stddev_time / 1000 as stddev_time_seconds, rows, shared_blks_hit, shared_blks_read, shared_blks_dirtied, shared_blks_written, local_blks_hit, local_blks_read, local_blks_dirtied, local_blks_written, temp_blks_read, temp_blks_written, blk_read_time / 1000 as blk_read_time_seconds, blk_write_time / 1000 as blk_write_time_seconds FROM pg_stat_statements t1 join pg_roles t2 on (t1.userid=t2.oid) join pg_database t3 on (t1.dbid=t3.oid)"
  master: true
  metrics:
    - rolname:
        usage: "LABEL"
        description: "Name of user"
    - datname:
        usage: "LABEL"
        description: "Name of database"
    - queryid:
        usage: "LABEL"
        description: "Query ID"
    - calls:
        usage: "COUNTER"
        description: "Number of times executed"
    - total_time_seconds:
        usage: "COUNTER"
        description: "Total time spent in the statement, in milliseconds"
    - min_time_seconds:
        usage: "GAUGE"
        description: "Minimum time spent in the statement, in milliseconds"
    - max_time_seconds:
        usage: "GAUGE"
        description: "Maximum time spent in the statement, in milliseconds"
    - mean_time_seconds:
        usage: "GAUGE"
<<<<<<< HEAD
        description: "Disk space used by the database"

pg_stat_statements:
  query: "SELECT
             pg_get_userbyid(userid) as user,
             pg_database.datname,
             pg_stat_statements.queryid,
             pg_stat_statements.query,
             pg_stat_statements.calls,
             pg_stat_statements.total_time as time_milliseconds,
             pg_stat_statements.rows,
             pg_stat_statements.shared_blks_hit,
             pg_stat_statements.shared_blks_read,
             pg_stat_statements.shared_blks_dirtied,
             pg_stat_statements.shared_blks_written,
             pg_stat_statements.local_blks_hit,
             pg_stat_statements.local_blks_read,
             pg_stat_statements.local_blks_dirtied,
             pg_stat_statements.local_blks_written,
             pg_stat_statements.temp_blks_read,
             pg_stat_statements.temp_blks_written,
             pg_stat_statements.blk_read_time,
             pg_stat_statements.blk_write_time
          FROM pg_stat_statements
          JOIN pg_database
          ON pg_database.oid = pg_stat_statements.dbid"
  metrics:
    - user:
        usage: "LABEL"
        description: "The user who executed the statement"
    - datname:
        usage: "LABEL"
        description: "The database in which the statement was executed"
    - queryid:
        usage: "LABEL"
        description: "Internal hash code, computed from the statement's parse tree"
    - query:
        usage: "LABEL"
        description: "Processed query"
    - calls:
        usage: "COUNTER"
        description: "Number of times executed"
    - time_milliseconds:
        usage: "COUNTER"
        description: "Total time spent in the statement, in milliseconds"
=======
        description: "Mean time spent in the statement, in milliseconds"
    - stddev_time_seconds:
        usage: "GAUGE"
        description: "Population standard deviation of time spent in the statement, in milliseconds"
>>>>>>> aeec47ea
    - rows:
        usage: "COUNTER"
        description: "Total number of rows retrieved or affected by the statement"
    - shared_blks_hit:
        usage: "COUNTER"
        description: "Total number of shared block cache hits by the statement"
    - shared_blks_read:
        usage: "COUNTER"
        description: "Total number of shared blocks read by the statement"
    - shared_blks_dirtied:
        usage: "COUNTER"
        description: "Total number of shared blocks dirtied by the statement"
    - shared_blks_written:
        usage: "COUNTER"
        description: "Total number of shared blocks written by the statement"
    - local_blks_hit:
        usage: "COUNTER"
<<<<<<< HEAD
        description: "Total number of local block cache hits by the statement"
=======
        description: "Total number of local block cache hits by the statement"
    - local_blks_read:
        usage: "COUNTER"
        description: "Total number of local blocks read by the statement"
    - local_blks_dirtied:
        usage: "COUNTER"
        description: "Total number of local blocks dirtied by the statement"
    - local_blks_written:
        usage: "COUNTER"
        description: "Total number of local blocks written by the statement"
    - temp_blks_read:
        usage: "COUNTER"
        description: "Total number of temp blocks read by the statement"
    - temp_blks_written:
        usage: "COUNTER"
        description: "Total number of temp blocks written by the statement"
    - blk_read_time_seconds:
        usage: "COUNTER"
        description: "Total time the statement spent reading blocks, in milliseconds (if track_io_timing is enabled, otherwise zero)"
    - blk_write_time_seconds:
        usage: "COUNTER"
        description: "Total time the statement spent writing blocks, in milliseconds (if track_io_timing is enabled, otherwise zero)"
>>>>>>> aeec47ea
<|MERGE_RESOLUTION|>--- conflicted
+++ resolved
@@ -122,49 +122,15 @@
         description: "Number of buffer hits in this table's TOAST table indexes (if any)"
 
 pg_database:
-<<<<<<< HEAD
-  query: " SELECT pg_database.datname, pg_database_size(pg_database.datname) as size FROM pg_database"
-=======
   query: "SELECT pg_database.datname, pg_database_size(pg_database.datname) as size FROM pg_database"
   master: true
   cache_seconds: 30
->>>>>>> aeec47ea
   metrics:
     - datname:
         usage: "LABEL"
         description: "Name of the database"
     - size_bytes:
         usage: "GAUGE"
-        description: "Disk space used by the database"
-
-pg_stat_statements:
-  query: "SELECT t2.rolname, t3.datname, queryid, calls, total_time / 1000 as total_time_seconds, min_time / 1000 as min_time_seconds, max_time / 1000 as max_time_seconds, mean_time / 1000 as mean_time_seconds, stddev_time / 1000 as stddev_time_seconds, rows, shared_blks_hit, shared_blks_read, shared_blks_dirtied, shared_blks_written, local_blks_hit, local_blks_read, local_blks_dirtied, local_blks_written, temp_blks_read, temp_blks_written, blk_read_time / 1000 as blk_read_time_seconds, blk_write_time / 1000 as blk_write_time_seconds FROM pg_stat_statements t1 join pg_roles t2 on (t1.userid=t2.oid) join pg_database t3 on (t1.dbid=t3.oid)"
-  master: true
-  metrics:
-    - rolname:
-        usage: "LABEL"
-        description: "Name of user"
-    - datname:
-        usage: "LABEL"
-        description: "Name of database"
-    - queryid:
-        usage: "LABEL"
-        description: "Query ID"
-    - calls:
-        usage: "COUNTER"
-        description: "Number of times executed"
-    - total_time_seconds:
-        usage: "COUNTER"
-        description: "Total time spent in the statement, in milliseconds"
-    - min_time_seconds:
-        usage: "GAUGE"
-        description: "Minimum time spent in the statement, in milliseconds"
-    - max_time_seconds:
-        usage: "GAUGE"
-        description: "Maximum time spent in the statement, in milliseconds"
-    - mean_time_seconds:
-        usage: "GAUGE"
-<<<<<<< HEAD
         description: "Disk space used by the database"
 
 pg_stat_statements:
@@ -210,12 +176,6 @@
     - time_milliseconds:
         usage: "COUNTER"
         description: "Total time spent in the statement, in milliseconds"
-=======
-        description: "Mean time spent in the statement, in milliseconds"
-    - stddev_time_seconds:
-        usage: "GAUGE"
-        description: "Population standard deviation of time spent in the statement, in milliseconds"
->>>>>>> aeec47ea
     - rows:
         usage: "COUNTER"
         description: "Total number of rows retrieved or affected by the statement"
@@ -233,29 +193,4 @@
         description: "Total number of shared blocks written by the statement"
     - local_blks_hit:
         usage: "COUNTER"
-<<<<<<< HEAD
-        description: "Total number of local block cache hits by the statement"
-=======
-        description: "Total number of local block cache hits by the statement"
-    - local_blks_read:
-        usage: "COUNTER"
-        description: "Total number of local blocks read by the statement"
-    - local_blks_dirtied:
-        usage: "COUNTER"
-        description: "Total number of local blocks dirtied by the statement"
-    - local_blks_written:
-        usage: "COUNTER"
-        description: "Total number of local blocks written by the statement"
-    - temp_blks_read:
-        usage: "COUNTER"
-        description: "Total number of temp blocks read by the statement"
-    - temp_blks_written:
-        usage: "COUNTER"
-        description: "Total number of temp blocks written by the statement"
-    - blk_read_time_seconds:
-        usage: "COUNTER"
-        description: "Total time the statement spent reading blocks, in milliseconds (if track_io_timing is enabled, otherwise zero)"
-    - blk_write_time_seconds:
-        usage: "COUNTER"
-        description: "Total time the statement spent writing blocks, in milliseconds (if track_io_timing is enabled, otherwise zero)"
->>>>>>> aeec47ea
+        description: "Total number of local block cache hits by the statement"